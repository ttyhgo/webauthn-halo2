--- conflicted
+++ resolved
@@ -1,18 +1,6 @@
 // SPDX-License-Identifier: GPL-3.0
 pragma solidity ^0.8.12;
 
-<<<<<<< HEAD
-import "./core/BaseAccount.sol";
-import "./samples/SimpleAccount.sol";
-
-contract P256Account is SimpleAccount {
-    IEntryPoint internal immutable _entryPoint;
-    uint256 private _nonce;
-    bytes public publicKey;
-    uint256 public InactiveTimeLimit;
-    uint256 public lastActiveTime;
-    address public inheritor;
-=======
 /* solhint-disable avoid-low-level-calls */
 /* solhint-disable no-inline-assembly */
 /* solhint-disable reason-string */
@@ -20,57 +8,4957 @@
 import "openzeppelin-contracts/contracts/utils/cryptography/ECDSA.sol";
 import "openzeppelin-contracts/contracts/proxy/utils/Initializable.sol";
 import "openzeppelin-contracts/contracts/proxy/utils/UUPSUpgradeable.sol";
->>>>>>> 6907c4d9
 
 import "./SimpleAccount.sol";
 import "./core/BaseAccount.sol";
 import "./callback/TokenCallbackHandler.sol";
 
-<<<<<<< HEAD
+/**
+ * Account that validates P-256 signature for UserOperations.
+ */
+contract P256Account is Initializable, BaseAccount {
+    using ECDSA for bytes32;
+
+    address public verifier;
+    IEntryPoint public _entryPoint;
+    bytes publicKey;
+    uint256 InactiveTimeLimit;
+    address inheritor;
+    uint256 lastActiveTime;
+
+    function initialize(
+        IEntryPoint _newEntryPoint,
+        bytes memory _publicKey
+    ) public initializer {
+        _entryPoint = _newEntryPoint;
+        publicKey = _publicKey;
+        InactiveTimeLimit = 0;
+        inheritor = address(0);
+        lastActiveTime = block.timestamp;
+    }
+
+    function entryPoint() public view override returns (IEntryPoint) {
+        return _entryPoint;
+    }
+
     function _verifyP256Proof(
         uint256[] memory pubInputs,
         bytes memory proof
     ) public view returns (bool) {
         bool success = true;
         bytes32[816] memory transcript;
-        assembly {                    let f_p := 0x30644e72e131a029b85045b68181585d97816a916871ca8d3c208c16d87cfd47                    let f_q := 0x30644e72e131a029b85045b68181585d2833e84879b9709143e1f593f0000001                    function validate_ec_point(x, y) -> valid {                        {                            let x_lt_p := lt(x, 0x30644e72e131a029b85045b68181585d97816a916871ca8d3c208c16d87cfd47)                            let y_lt_p := lt(y, 0x30644e72e131a029b85045b68181585d97816a916871ca8d3c208c16d87cfd47)                            valid := and(x_lt_p, y_lt_p)                        }                        {                            let y_square := mulmod(y, y, 0x30644e72e131a029b85045b68181585d97816a916871ca8d3c208c16d87cfd47)                            let x_square := mulmod(x, x, 0x30644e72e131a029b85045b68181585d97816a916871ca8d3c208c16d87cfd47)                            let x_cube := mulmod(x_square, x, 0x30644e72e131a029b85045b68181585d97816a916871ca8d3c208c16d87cfd47)                            let x_cube_plus_3 := addmod(x_cube, 3, 0x30644e72e131a029b85045b68181585d97816a916871ca8d3c208c16d87cfd47)                            let is_affine := eq(x_cube_plus_3, y_square)                            valid := and(valid, is_affine)                        }                    }                    mstore(add(transcript, 0x0), 9863973964072777430012735887744687009916260689416585824100641760772619815460)        {            let x := mload(add(pubInputs, 0x20))            mstore(add(transcript, 0x20), x)            let y := mload(add(proof, 0x20))            mstore(add(transcript, 0x40), y)            success := and(validate_ec_point(x, y), success)        }        {            let x := mload(add(proof, 0x40))            mstore(add(transcript, 0x60), x)            let y := mload(add(proof, 0x60))            mstore(add(transcript, 0x80), y)            success := and(validate_ec_point(x, y), success)        }        {            let x := mload(add(proof, 0x80))            mstore(add(transcript, 0xa0), x)            let y := mload(add(proof, 0xa0))            mstore(add(transcript, 0xc0), y)            success := and(validate_ec_point(x, y), success)        }        {            let x := mload(add(proof, 0xc0))            mstore(add(transcript, 0xe0), x)            let y := mload(add(proof, 0xe0))            mstore(add(transcript, 0x100), y)            success := and(validate_ec_point(x, y), success)        }        {            let x := mload(add(proof, 0x100))            mstore(add(transcript, 0x120), x)            let y := mload(add(proof, 0x120))            mstore(add(transcript, 0x140), y)            success := and(validate_ec_point(x, y), success)        }mstore(add(transcript, 0x160), keccak256(add(transcript, 0x0), 352)){            let hash := mload(add(transcript, 0x160))            mstore(add(transcript, 0x180), mod(hash, f_q))            mstore(add(transcript, 0x1a0), hash)        }        {            let x := mload(add(proof, 0x140))            mstore(add(transcript, 0x1c0), x)            let y := mload(add(proof, 0x160))            mstore(add(transcript, 0x1e0), y)            success := and(validate_ec_point(x, y), success)        }        {            let x := mload(add(proof, 0x180))            mstore(add(transcript, 0x200), x)            let y := mload(add(proof, 0x1a0))            mstore(add(transcript, 0x220), y)            success := and(validate_ec_point(x, y), success)        }mstore(add(transcript, 0x240), keccak256(add(transcript, 0x1a0), 160)){            let hash := mload(add(transcript, 0x240))            mstore(add(transcript, 0x260), mod(hash, f_q))            mstore(add(transcript, 0x280), hash)        }mstore8(add(transcript, 0x2a0), 1)mstore(add(transcript, 0x2a0), keccak256(add(transcript, 0x280), 33)){            let hash := mload(add(transcript, 0x2a0))            mstore(add(transcript, 0x2c0), mod(hash, f_q))            mstore(add(transcript, 0x2e0), hash)        }        {            let x := mload(add(proof, 0x1c0))            mstore(add(transcript, 0x300), x)            let y := mload(add(proof, 0x1e0))            mstore(add(transcript, 0x320), y)            success := and(validate_ec_point(x, y), success)        }        {            let x := mload(add(proof, 0x200))            mstore(add(transcript, 0x340), x)            let y := mload(add(proof, 0x220))            mstore(add(transcript, 0x360), y)            success := and(validate_ec_point(x, y), success)        }        {            let x := mload(add(proof, 0x240))            mstore(add(transcript, 0x380), x)            let y := mload(add(proof, 0x260))            mstore(add(transcript, 0x3a0), y)            success := and(validate_ec_point(x, y), success)        }        {            let x := mload(add(proof, 0x280))            mstore(add(transcript, 0x3c0), x)            let y := mload(add(proof, 0x2a0))            mstore(add(transcript, 0x3e0), y)            success := and(validate_ec_point(x, y), success)        }        {            let x := mload(add(proof, 0x2c0))            mstore(add(transcript, 0x400), x)            let y := mload(add(proof, 0x2e0))            mstore(add(transcript, 0x420), y)            success := and(validate_ec_point(x, y), success)        }mstore(add(transcript, 0x440), keccak256(add(transcript, 0x2e0), 352)){            let hash := mload(add(transcript, 0x440))            mstore(add(transcript, 0x460), mod(hash, f_q))            mstore(add(transcript, 0x480), hash)        }        {            let x := mload(add(proof, 0x300))            mstore(add(transcript, 0x4a0), x)            let y := mload(add(proof, 0x320))            mstore(add(transcript, 0x4c0), y)            success := and(validate_ec_point(x, y), success)        }        {            let x := mload(add(proof, 0x340))            mstore(add(transcript, 0x4e0), x)            let y := mload(add(proof, 0x360))            mstore(add(transcript, 0x500), y)            success := and(validate_ec_point(x, y), success)        }        {            let x := mload(add(proof, 0x380))            mstore(add(transcript, 0x520), x)            let y := mload(add(proof, 0x3a0))            mstore(add(transcript, 0x540), y)            success := and(validate_ec_point(x, y), success)        }mstore(add(transcript, 0x560), keccak256(add(transcript, 0x480), 224)){            let hash := mload(add(transcript, 0x560))            mstore(add(transcript, 0x580), mod(hash, f_q))            mstore(add(transcript, 0x5a0), hash)        }mstore(add(transcript, 0x5c0), mod(mload(add(proof, 0x3c0)), f_q))mstore(add(transcript, 0x5e0), mod(mload(add(proof, 0x3e0)), f_q))mstore(add(transcript, 0x600), mod(mload(add(proof, 0x400)), f_q))mstore(add(transcript, 0x620), mod(mload(add(proof, 0x420)), f_q))mstore(add(transcript, 0x640), mod(mload(add(proof, 0x440)), f_q))mstore(add(transcript, 0x660), mod(mload(add(proof, 0x460)), f_q))mstore(add(transcript, 0x680), mod(mload(add(proof, 0x480)), f_q))mstore(add(transcript, 0x6a0), mod(mload(add(proof, 0x4a0)), f_q))mstore(add(transcript, 0x6c0), mod(mload(add(proof, 0x4c0)), f_q))mstore(add(transcript, 0x6e0), mod(mload(add(proof, 0x4e0)), f_q))mstore(add(transcript, 0x700), mod(mload(add(proof, 0x500)), f_q))mstore(add(transcript, 0x720), mod(mload(add(proof, 0x520)), f_q))mstore(add(transcript, 0x740), mod(mload(add(proof, 0x540)), f_q))mstore(add(transcript, 0x760), mod(mload(add(proof, 0x560)), f_q))mstore(add(transcript, 0x780), mod(mload(add(proof, 0x580)), f_q))mstore(add(transcript, 0x7a0), mod(mload(add(proof, 0x5a0)), f_q))mstore(add(transcript, 0x7c0), mod(mload(add(proof, 0x5c0)), f_q))mstore(add(transcript, 0x7e0), mod(mload(add(proof, 0x5e0)), f_q))mstore(add(transcript, 0x800), mod(mload(add(proof, 0x600)), f_q))mstore(add(transcript, 0x820), mod(mload(add(proof, 0x620)), f_q))mstore(add(transcript, 0x840), mod(mload(add(proof, 0x640)), f_q))mstore(add(transcript, 0x860), mod(mload(add(proof, 0x660)), f_q))mstore(add(transcript, 0x880), mod(mload(add(proof, 0x680)), f_q))mstore(add(transcript, 0x8a0), mod(mload(add(proof, 0x6a0)), f_q))mstore(add(transcript, 0x8c0), mod(mload(add(proof, 0x6c0)), f_q))mstore(add(transcript, 0x8e0), mod(mload(add(proof, 0x6e0)), f_q))mstore(add(transcript, 0x900), mod(mload(add(proof, 0x700)), f_q))mstore(add(transcript, 0x920), mod(mload(add(proof, 0x720)), f_q))mstore(add(transcript, 0x940), mod(mload(add(proof, 0x740)), f_q))mstore(add(transcript, 0x960), mod(mload(add(proof, 0x760)), f_q))mstore(add(transcript, 0x980), mod(mload(add(proof, 0x780)), f_q))mstore(add(transcript, 0x9a0), mod(mload(add(proof, 0x7a0)), f_q))mstore(add(transcript, 0x9c0), mod(mload(add(proof, 0x7c0)), f_q))mstore(add(transcript, 0x9e0), mod(mload(add(proof, 0x7e0)), f_q))mstore(add(transcript, 0xa00), mod(mload(add(proof, 0x800)), f_q))mstore(add(transcript, 0xa20), mod(mload(add(proof, 0x820)), f_q))mstore(add(transcript, 0xa40), mod(mload(add(proof, 0x840)), f_q))mstore(add(transcript, 0xa60), mod(mload(add(proof, 0x860)), f_q))mstore(add(transcript, 0xa80), mod(mload(add(proof, 0x880)), f_q))mstore(add(transcript, 0xaa0), mod(mload(add(proof, 0x8a0)), f_q))mstore(add(transcript, 0xac0), mod(mload(add(proof, 0x8c0)), f_q))mstore(add(transcript, 0xae0), mod(mload(add(proof, 0x8e0)), f_q))mstore(add(transcript, 0xb00), mod(mload(add(proof, 0x900)), f_q))mstore(add(transcript, 0xb20), keccak256(add(transcript, 0x5a0), 1408)){            let hash := mload(add(transcript, 0xb20))            mstore(add(transcript, 0xb40), mod(hash, f_q))            mstore(add(transcript, 0xb60), hash)        }        {            let x := mload(add(proof, 0x920))            mstore(add(transcript, 0xb80), x)            let y := mload(add(proof, 0x940))            mstore(add(transcript, 0xba0), y)            success := and(validate_ec_point(x, y), success)        }        {            let x := mload(add(proof, 0x960))            mstore(add(transcript, 0xbc0), x)            let y := mload(add(proof, 0x980))            mstore(add(transcript, 0xbe0), y)            success := and(validate_ec_point(x, y), success)        }        {            let x := mload(add(proof, 0x9a0))            mstore(add(transcript, 0xc00), x)            let y := mload(add(proof, 0x9c0))            mstore(add(transcript, 0xc20), y)            success := and(validate_ec_point(x, y), success)        }        {            let x := mload(add(proof, 0x9e0))            mstore(add(transcript, 0xc40), x)            let y := mload(add(proof, 0xa00))            mstore(add(transcript, 0xc60), y)            success := and(validate_ec_point(x, y), success)        }        {            let x := mload(add(proof, 0xa20))            mstore(add(transcript, 0xc80), x)            let y := mload(add(proof, 0xa40))            mstore(add(transcript, 0xca0), y)            success := and(validate_ec_point(x, y), success)        }        {            let x := mload(add(proof, 0xa60))            mstore(add(transcript, 0xcc0), x)            let y := mload(add(proof, 0xa80))            mstore(add(transcript, 0xce0), y)            success := and(validate_ec_point(x, y), success)        }mstore(add(transcript, 0xd00), keccak256(add(transcript, 0xb60), 416)){            let hash := mload(add(transcript, 0xd00))            mstore(add(transcript, 0xd20), mod(hash, f_q))            mstore(add(transcript, 0xd40), hash)        }mstore(add(transcript, 0xd60), mulmod(mload(add(transcript, 0x580)), mload(add(transcript, 0x580)), f_q))mstore(add(transcript, 0xd80), mulmod(mload(add(transcript, 0xd60)), mload(add(transcript, 0xd60)), f_q))mstore(add(transcript, 0xda0), mulmod(mload(add(transcript, 0xd80)), mload(add(transcript, 0xd80)), f_q))mstore(add(transcript, 0xdc0), mulmod(mload(add(transcript, 0xda0)), mload(add(transcript, 0xda0)), f_q))mstore(add(transcript, 0xde0), mulmod(mload(add(transcript, 0xdc0)), mload(add(transcript, 0xdc0)), f_q))mstore(add(transcript, 0xe00), mulmod(mload(add(transcript, 0xde0)), mload(add(transcript, 0xde0)), f_q))mstore(add(transcript, 0xe20), mulmod(mload(add(transcript, 0xe00)), mload(add(transcript, 0xe00)), f_q))mstore(add(transcript, 0xe40), mulmod(mload(add(transcript, 0xe20)), mload(add(transcript, 0xe20)), f_q))mstore(add(transcript, 0xe60), mulmod(mload(add(transcript, 0xe40)), mload(add(transcript, 0xe40)), f_q))mstore(add(transcript, 0xe80), mulmod(mload(add(transcript, 0xe60)), mload(add(transcript, 0xe60)), f_q))mstore(add(transcript, 0xea0), mulmod(mload(add(transcript, 0xe80)), mload(add(transcript, 0xe80)), f_q))mstore(add(transcript, 0xec0), mulmod(mload(add(transcript, 0xea0)), mload(add(transcript, 0xea0)), f_q))mstore(add(transcript, 0xee0), mulmod(mload(add(transcript, 0xec0)), mload(add(transcript, 0xec0)), f_q))mstore(add(transcript, 0xf00), mulmod(mload(add(transcript, 0xee0)), mload(add(transcript, 0xee0)), f_q))mstore(add(transcript, 0xf20), mulmod(mload(add(transcript, 0xf00)), mload(add(transcript, 0xf00)), f_q))mstore(add(transcript, 0xf40), mulmod(mload(add(transcript, 0xf20)), mload(add(transcript, 0xf20)), f_q))mstore(add(transcript, 0xf60), mulmod(mload(add(transcript, 0xf40)), mload(add(transcript, 0xf40)), f_q))mstore(add(transcript, 0xf80), addmod(mload(add(transcript, 0xf60)), 21888242871839275222246405745257275088548364400416034343698204186575808495616, f_q))mstore(add(transcript, 0xfa0), mulmod(mload(add(transcript, 0xf80)), 21888075877798810139885396174900942254113179552665176677420557563313886988289, f_q))mstore(add(transcript, 0xfc0), mulmod(mload(add(transcript, 0xfa0)), 21180393220728113421338195116216869725258066600961496947533653125588029756005, f_q))mstore(add(transcript, 0xfe0), addmod(mload(add(transcript, 0x580)), 707849651111161800908210629040405363290297799454537396164551060987778739612, f_q))mstore(add(transcript, 0x1000), mulmod(mload(add(transcript, 0xfa0)), 18801136258871406524726641978934912926273987048785013233465874845411408769764, f_q))mstore(add(transcript, 0x1020), addmod(mload(add(transcript, 0x580)), 3087106612967868697519763766322362162274377351631021110232329341164399725853, f_q))mstore(add(transcript, 0x1040), mulmod(mload(add(transcript, 0xfa0)), 13137266746974929847674828718073699700748973485900204084410541910719500618841, f_q))mstore(add(transcript, 0x1060), addmod(mload(add(transcript, 0x580)), 8750976124864345374571577027183575387799390914515830259287662275856307876776, f_q))mstore(add(transcript, 0x1080), mulmod(mload(add(transcript, 0xfa0)), 14204982954615820785730815556166377574172276341958019443243371773666809943588, f_q))mstore(add(transcript, 0x10a0), addmod(mload(add(transcript, 0x580)), 7683259917223454436515590189090897514376088058458014900454832412908998552029, f_q))mstore(add(transcript, 0x10c0), mulmod(mload(add(transcript, 0xfa0)), 9798514389911400568976296423560720718971335345616984532185711118739339214189, f_q))mstore(add(transcript, 0x10e0), addmod(mload(add(transcript, 0x580)), 12089728481927874653270109321696554369577029054799049811512493067836469281428, f_q))mstore(add(transcript, 0x1100), mulmod(mload(add(transcript, 0xfa0)), 5857228514216831962358810454360739186987616060007133076514874820078026801648, f_q))mstore(add(transcript, 0x1120), addmod(mload(add(transcript, 0x580)), 16031014357622443259887595290896535901560748340408901267183329366497781693969, f_q))mstore(add(transcript, 0x1140), mulmod(mload(add(transcript, 0xfa0)), 11402394834529375719535454173347509224290498423785625657829583372803806900475, f_q))mstore(add(transcript, 0x1160), addmod(mload(add(transcript, 0x580)), 10485848037309899502710951571909765864257865976630408685868620813772001595142, f_q))mstore(add(transcript, 0x1180), mulmod(mload(add(transcript, 0xfa0)), 1, f_q))mstore(add(transcript, 0x11a0), addmod(mload(add(transcript, 0x580)), 21888242871839275222246405745257275088548364400416034343698204186575808495616, f_q)){            let prod := mload(add(transcript, 0xfe0))                prod := mulmod(mload(add(transcript, 0x1020)), prod, f_q)                mstore(add(transcript, 0x11c0), prod)                            prod := mulmod(mload(add(transcript, 0x1060)), prod, f_q)                mstore(add(transcript, 0x11e0), prod)                            prod := mulmod(mload(add(transcript, 0x10a0)), prod, f_q)                mstore(add(transcript, 0x1200), prod)                            prod := mulmod(mload(add(transcript, 0x10e0)), prod, f_q)                mstore(add(transcript, 0x1220), prod)                            prod := mulmod(mload(add(transcript, 0x1120)), prod, f_q)                mstore(add(transcript, 0x1240), prod)                            prod := mulmod(mload(add(transcript, 0x1160)), prod, f_q)                mstore(add(transcript, 0x1260), prod)                            prod := mulmod(mload(add(transcript, 0x11a0)), prod, f_q)                mstore(add(transcript, 0x1280), prod)                            prod := mulmod(mload(add(transcript, 0xf80)), prod, f_q)                mstore(add(transcript, 0x12a0), prod)                    }mstore(add(transcript, 0x12e0), 32)mstore(add(transcript, 0x1300), 32)mstore(add(transcript, 0x1320), 32)mstore(add(transcript, 0x1340), mload(add(transcript, 0x12a0)))mstore(add(transcript, 0x1360), 21888242871839275222246405745257275088548364400416034343698204186575808495615)mstore(add(transcript, 0x1380), 21888242871839275222246405745257275088548364400416034343698204186575808495617)success := and(eq(staticcall(gas(), 0x5, add(transcript, 0x12e0), 0xc0, add(transcript, 0x12c0), 0x20), 1), success){                        let inv := mload(add(transcript, 0x12c0))            let v                            v := mload(add(transcript, 0xf80))                    mstore(add(transcript, 0xf80), mulmod(mload(add(transcript, 0x1280)), inv, f_q))                    inv := mulmod(v, inv, f_q)                                    v := mload(add(transcript, 0x11a0))                    mstore(add(transcript, 0x11a0), mulmod(mload(add(transcript, 0x1260)), inv, f_q))                    inv := mulmod(v, inv, f_q)                                    v := mload(add(transcript, 0x1160))                    mstore(add(transcript, 0x1160), mulmod(mload(add(transcript, 0x1240)), inv, f_q))                    inv := mulmod(v, inv, f_q)                                    v := mload(add(transcript, 0x1120))                    mstore(add(transcript, 0x1120), mulmod(mload(add(transcript, 0x1220)), inv, f_q))                    inv := mulmod(v, inv, f_q)                                    v := mload(add(transcript, 0x10e0))                    mstore(add(transcript, 0x10e0), mulmod(mload(add(transcript, 0x1200)), inv, f_q))                    inv := mulmod(v, inv, f_q)                                    v := mload(add(transcript, 0x10a0))                    mstore(add(transcript, 0x10a0), mulmod(mload(add(transcript, 0x11e0)), inv, f_q))                    inv := mulmod(v, inv, f_q)                                    v := mload(add(transcript, 0x1060))                    mstore(add(transcript, 0x1060), mulmod(mload(add(transcript, 0x11c0)), inv, f_q))                    inv := mulmod(v, inv, f_q)                                    v := mload(add(transcript, 0x1020))                    mstore(add(transcript, 0x1020), mulmod(mload(add(transcript, 0xfe0)), inv, f_q))                    inv := mulmod(v, inv, f_q)                mstore(add(transcript, 0xfe0), inv)        }mstore(add(transcript, 0x13a0), mulmod(mload(add(transcript, 0xfc0)), mload(add(transcript, 0xfe0)), f_q))mstore(add(transcript, 0x13c0), mulmod(mload(add(transcript, 0x1000)), mload(add(transcript, 0x1020)), f_q))mstore(add(transcript, 0x13e0), mulmod(mload(add(transcript, 0x1040)), mload(add(transcript, 0x1060)), f_q))mstore(add(transcript, 0x1400), mulmod(mload(add(transcript, 0x1080)), mload(add(transcript, 0x10a0)), f_q))mstore(add(transcript, 0x1420), mulmod(mload(add(transcript, 0x10c0)), mload(add(transcript, 0x10e0)), f_q))mstore(add(transcript, 0x1440), mulmod(mload(add(transcript, 0x1100)), mload(add(transcript, 0x1120)), f_q))mstore(add(transcript, 0x1460), mulmod(mload(add(transcript, 0x1140)), mload(add(transcript, 0x1160)), f_q))mstore(add(transcript, 0x1480), mulmod(mload(add(transcript, 0x1180)), mload(add(transcript, 0x11a0)), f_q))mstore(add(transcript, 0x14a0), mulmod(mload(add(transcript, 0x600)), mload(add(transcript, 0x5e0)), f_q))mstore(add(transcript, 0x14c0), addmod(mload(add(transcript, 0x5c0)), mload(add(transcript, 0x14a0)), f_q))mstore(add(transcript, 0x14e0), addmod(mload(add(transcript, 0x14c0)), sub(f_q, mload(add(transcript, 0x620))), f_q))mstore(add(transcript, 0x1500), mulmod(mload(add(transcript, 0x14e0)), mload(add(transcript, 0x820)), f_q))mstore(add(transcript, 0x1520), mulmod(mload(add(transcript, 0x460)), mload(add(transcript, 0x1500)), f_q))mstore(add(transcript, 0x1540), mulmod(mload(add(transcript, 0x680)), mload(add(transcript, 0x660)), f_q))mstore(add(transcript, 0x1560), addmod(mload(add(transcript, 0x640)), mload(add(transcript, 0x1540)), f_q))mstore(add(transcript, 0x1580), addmod(mload(add(transcript, 0x1560)), sub(f_q, mload(add(transcript, 0x6a0))), f_q))mstore(add(transcript, 0x15a0), mulmod(mload(add(transcript, 0x1580)), mload(add(transcript, 0x840)), f_q))mstore(add(transcript, 0x15c0), addmod(mload(add(transcript, 0x1520)), mload(add(transcript, 0x15a0)), f_q))mstore(add(transcript, 0x15e0), mulmod(mload(add(transcript, 0x460)), mload(add(transcript, 0x15c0)), f_q))mstore(add(transcript, 0x1600), mulmod(mload(add(transcript, 0x700)), mload(add(transcript, 0x6e0)), f_q))mstore(add(transcript, 0x1620), addmod(mload(add(transcript, 0x6c0)), mload(add(transcript, 0x1600)), f_q))mstore(add(transcript, 0x1640), addmod(mload(add(transcript, 0x1620)), sub(f_q, mload(add(transcript, 0x720))), f_q))mstore(add(transcript, 0x1660), mulmod(mload(add(transcript, 0x1640)), mload(add(transcript, 0x860)), f_q))mstore(add(transcript, 0x1680), addmod(mload(add(transcript, 0x15e0)), mload(add(transcript, 0x1660)), f_q))mstore(add(transcript, 0x16a0), mulmod(mload(add(transcript, 0x460)), mload(add(transcript, 0x1680)), f_q))mstore(add(transcript, 0x16c0), mulmod(mload(add(transcript, 0x780)), mload(add(transcript, 0x760)), f_q))mstore(add(transcript, 0x16e0), addmod(mload(add(transcript, 0x740)), mload(add(transcript, 0x16c0)), f_q))mstore(add(transcript, 0x1700), addmod(mload(add(transcript, 0x16e0)), sub(f_q, mload(add(transcript, 0x7a0))), f_q))mstore(add(transcript, 0x1720), mulmod(mload(add(transcript, 0x1700)), mload(add(transcript, 0x880)), f_q))mstore(add(transcript, 0x1740), addmod(mload(add(transcript, 0x16a0)), mload(add(transcript, 0x1720)), f_q))mstore(add(transcript, 0x1760), mulmod(mload(add(transcript, 0x460)), mload(add(transcript, 0x1740)), f_q))mstore(add(transcript, 0x1780), addmod(1, sub(f_q, mload(add(transcript, 0x980))), f_q))mstore(add(transcript, 0x17a0), mulmod(mload(add(transcript, 0x1780)), mload(add(transcript, 0x1480)), f_q))mstore(add(transcript, 0x17c0), addmod(mload(add(transcript, 0x1760)), mload(add(transcript, 0x17a0)), f_q))mstore(add(transcript, 0x17e0), mulmod(mload(add(transcript, 0x460)), mload(add(transcript, 0x17c0)), f_q))mstore(add(transcript, 0x1800), mulmod(mload(add(transcript, 0xa40)), mload(add(transcript, 0xa40)), f_q))mstore(add(transcript, 0x1820), addmod(mload(add(transcript, 0x1800)), sub(f_q, mload(add(transcript, 0xa40))), f_q))mstore(add(transcript, 0x1840), mulmod(mload(add(transcript, 0x1820)), mload(add(transcript, 0x13a0)), f_q))mstore(add(transcript, 0x1860), addmod(mload(add(transcript, 0x17e0)), mload(add(transcript, 0x1840)), f_q))mstore(add(transcript, 0x1880), mulmod(mload(add(transcript, 0x460)), mload(add(transcript, 0x1860)), f_q))mstore(add(transcript, 0x18a0), addmod(mload(add(transcript, 0x9e0)), sub(f_q, mload(add(transcript, 0x9c0))), f_q))mstore(add(transcript, 0x18c0), mulmod(mload(add(transcript, 0x18a0)), mload(add(transcript, 0x1480)), f_q))mstore(add(transcript, 0x18e0), addmod(mload(add(transcript, 0x1880)), mload(add(transcript, 0x18c0)), f_q))mstore(add(transcript, 0x1900), mulmod(mload(add(transcript, 0x460)), mload(add(transcript, 0x18e0)), f_q))mstore(add(transcript, 0x1920), addmod(mload(add(transcript, 0xa40)), sub(f_q, mload(add(transcript, 0xa20))), f_q))mstore(add(transcript, 0x1940), mulmod(mload(add(transcript, 0x1920)), mload(add(transcript, 0x1480)), f_q))mstore(add(transcript, 0x1960), addmod(mload(add(transcript, 0x1900)), mload(add(transcript, 0x1940)), f_q))mstore(add(transcript, 0x1980), mulmod(mload(add(transcript, 0x460)), mload(add(transcript, 0x1960)), f_q))mstore(add(transcript, 0x19a0), addmod(1, sub(f_q, mload(add(transcript, 0x13a0))), f_q))mstore(add(transcript, 0x19c0), addmod(mload(add(transcript, 0x13c0)), mload(add(transcript, 0x13e0)), f_q))mstore(add(transcript, 0x19e0), addmod(mload(add(transcript, 0x19c0)), mload(add(transcript, 0x1400)), f_q))mstore(add(transcript, 0x1a00), addmod(mload(add(transcript, 0x19e0)), mload(add(transcript, 0x1420)), f_q))mstore(add(transcript, 0x1a20), addmod(mload(add(transcript, 0x1a00)), mload(add(transcript, 0x1440)), f_q))mstore(add(transcript, 0x1a40), addmod(mload(add(transcript, 0x1a20)), mload(add(transcript, 0x1460)), f_q))mstore(add(transcript, 0x1a60), addmod(mload(add(transcript, 0x19a0)), sub(f_q, mload(add(transcript, 0x1a40))), f_q))mstore(add(transcript, 0x1a80), mulmod(mload(add(transcript, 0x8c0)), mload(add(transcript, 0x260)), f_q))mstore(add(transcript, 0x1aa0), addmod(mload(add(transcript, 0x7e0)), mload(add(transcript, 0x1a80)), f_q))mstore(add(transcript, 0x1ac0), addmod(mload(add(transcript, 0x1aa0)), mload(add(transcript, 0x2c0)), f_q))mstore(add(transcript, 0x1ae0), mulmod(mload(add(transcript, 0x8e0)), mload(add(transcript, 0x260)), f_q))mstore(add(transcript, 0x1b00), addmod(mload(add(transcript, 0x5c0)), mload(add(transcript, 0x1ae0)), f_q))mstore(add(transcript, 0x1b20), addmod(mload(add(transcript, 0x1b00)), mload(add(transcript, 0x2c0)), f_q))mstore(add(transcript, 0x1b40), mulmod(mload(add(transcript, 0x1b20)), mload(add(transcript, 0x1ac0)), f_q))mstore(add(transcript, 0x1b60), mulmod(mload(add(transcript, 0x1b40)), mload(add(transcript, 0x9a0)), f_q))mstore(add(transcript, 0x1b80), mulmod(1, mload(add(transcript, 0x260)), f_q))mstore(add(transcript, 0x1ba0), mulmod(mload(add(transcript, 0x580)), mload(add(transcript, 0x1b80)), f_q))mstore(add(transcript, 0x1bc0), addmod(mload(add(transcript, 0x7e0)), mload(add(transcript, 0x1ba0)), f_q))mstore(add(transcript, 0x1be0), addmod(mload(add(transcript, 0x1bc0)), mload(add(transcript, 0x2c0)), f_q))mstore(add(transcript, 0x1c00), mulmod(4131629893567559867359510883348571134090853742863529169391034518566172092834, mload(add(transcript, 0x260)), f_q))mstore(add(transcript, 0x1c20), mulmod(mload(add(transcript, 0x580)), mload(add(transcript, 0x1c00)), f_q))mstore(add(transcript, 0x1c40), addmod(mload(add(transcript, 0x5c0)), mload(add(transcript, 0x1c20)), f_q))mstore(add(transcript, 0x1c60), addmod(mload(add(transcript, 0x1c40)), mload(add(transcript, 0x2c0)), f_q))mstore(add(transcript, 0x1c80), mulmod(mload(add(transcript, 0x1c60)), mload(add(transcript, 0x1be0)), f_q))mstore(add(transcript, 0x1ca0), mulmod(mload(add(transcript, 0x1c80)), mload(add(transcript, 0x980)), f_q))mstore(add(transcript, 0x1cc0), addmod(mload(add(transcript, 0x1b60)), sub(f_q, mload(add(transcript, 0x1ca0))), f_q))mstore(add(transcript, 0x1ce0), mulmod(mload(add(transcript, 0x1cc0)), mload(add(transcript, 0x1a60)), f_q))mstore(add(transcript, 0x1d00), addmod(mload(add(transcript, 0x1980)), mload(add(transcript, 0x1ce0)), f_q))mstore(add(transcript, 0x1d20), mulmod(mload(add(transcript, 0x460)), mload(add(transcript, 0x1d00)), f_q))mstore(add(transcript, 0x1d40), mulmod(mload(add(transcript, 0x900)), mload(add(transcript, 0x260)), f_q))mstore(add(transcript, 0x1d60), addmod(mload(add(transcript, 0x640)), mload(add(transcript, 0x1d40)), f_q))mstore(add(transcript, 0x1d80), addmod(mload(add(transcript, 0x1d60)), mload(add(transcript, 0x2c0)), f_q))mstore(add(transcript, 0x1da0), mulmod(mload(add(transcript, 0x920)), mload(add(transcript, 0x260)), f_q))mstore(add(transcript, 0x1dc0), addmod(mload(add(transcript, 0x6c0)), mload(add(transcript, 0x1da0)), f_q))mstore(add(transcript, 0x1de0), addmod(mload(add(transcript, 0x1dc0)), mload(add(transcript, 0x2c0)), f_q))mstore(add(transcript, 0x1e00), mulmod(mload(add(transcript, 0x1de0)), mload(add(transcript, 0x1d80)), f_q))mstore(add(transcript, 0x1e20), mulmod(mload(add(transcript, 0x1e00)), mload(add(transcript, 0xa00)), f_q))mstore(add(transcript, 0x1e40), mulmod(8910878055287538404433155982483128285667088683464058436815641868457422632747, mload(add(transcript, 0x260)), f_q))mstore(add(transcript, 0x1e60), mulmod(mload(add(transcript, 0x580)), mload(add(transcript, 0x1e40)), f_q))mstore(add(transcript, 0x1e80), addmod(mload(add(transcript, 0x640)), mload(add(transcript, 0x1e60)), f_q))mstore(add(transcript, 0x1ea0), addmod(mload(add(transcript, 0x1e80)), mload(add(transcript, 0x2c0)), f_q))mstore(add(transcript, 0x1ec0), mulmod(11166246659983828508719468090013646171463329086121580628794302409516816350802, mload(add(transcript, 0x260)), f_q))mstore(add(transcript, 0x1ee0), mulmod(mload(add(transcript, 0x580)), mload(add(transcript, 0x1ec0)), f_q))mstore(add(transcript, 0x1f00), addmod(mload(add(transcript, 0x6c0)), mload(add(transcript, 0x1ee0)), f_q))mstore(add(transcript, 0x1f20), addmod(mload(add(transcript, 0x1f00)), mload(add(transcript, 0x2c0)), f_q))mstore(add(transcript, 0x1f40), mulmod(mload(add(transcript, 0x1f20)), mload(add(transcript, 0x1ea0)), f_q))mstore(add(transcript, 0x1f60), mulmod(mload(add(transcript, 0x1f40)), mload(add(transcript, 0x9e0)), f_q))mstore(add(transcript, 0x1f80), addmod(mload(add(transcript, 0x1e20)), sub(f_q, mload(add(transcript, 0x1f60))), f_q))mstore(add(transcript, 0x1fa0), mulmod(mload(add(transcript, 0x1f80)), mload(add(transcript, 0x1a60)), f_q))mstore(add(transcript, 0x1fc0), addmod(mload(add(transcript, 0x1d20)), mload(add(transcript, 0x1fa0)), f_q))mstore(add(transcript, 0x1fe0), mulmod(mload(add(transcript, 0x460)), mload(add(transcript, 0x1fc0)), f_q))mstore(add(transcript, 0x2000), mulmod(mload(add(transcript, 0x940)), mload(add(transcript, 0x260)), f_q))mstore(add(transcript, 0x2020), addmod(mload(add(transcript, 0x740)), mload(add(transcript, 0x2000)), f_q))mstore(add(transcript, 0x2040), addmod(mload(add(transcript, 0x2020)), mload(add(transcript, 0x2c0)), f_q))mstore(add(transcript, 0x2060), mulmod(mload(add(transcript, 0x960)), mload(add(transcript, 0x260)), f_q))mstore(add(transcript, 0x2080), addmod(mload(add(transcript, 0x7c0)), mload(add(transcript, 0x2060)), f_q))mstore(add(transcript, 0x20a0), addmod(mload(add(transcript, 0x2080)), mload(add(transcript, 0x2c0)), f_q))mstore(add(transcript, 0x20c0), mulmod(mload(add(transcript, 0x20a0)), mload(add(transcript, 0x2040)), f_q))mstore(add(transcript, 0x20e0), mulmod(mload(add(transcript, 0x20c0)), mload(add(transcript, 0xa60)), f_q))mstore(add(transcript, 0x2100), mulmod(284840088355319032285349970403338060113257071685626700086398481893096618818, mload(add(transcript, 0x260)), f_q))mstore(add(transcript, 0x2120), mulmod(mload(add(transcript, 0x580)), mload(add(transcript, 0x2100)), f_q))mstore(add(transcript, 0x2140), addmod(mload(add(transcript, 0x740)), mload(add(transcript, 0x2120)), f_q))mstore(add(transcript, 0x2160), addmod(mload(add(transcript, 0x2140)), mload(add(transcript, 0x2c0)), f_q))mstore(add(transcript, 0x2180), mulmod(21134065618345176623193549882539580312263652408302468683943992798037078993309, mload(add(transcript, 0x260)), f_q))mstore(add(transcript, 0x21a0), mulmod(mload(add(transcript, 0x580)), mload(add(transcript, 0x2180)), f_q))mstore(add(transcript, 0x21c0), addmod(mload(add(transcript, 0x7c0)), mload(add(transcript, 0x21a0)), f_q))mstore(add(transcript, 0x21e0), addmod(mload(add(transcript, 0x21c0)), mload(add(transcript, 0x2c0)), f_q))mstore(add(transcript, 0x2200), mulmod(mload(add(transcript, 0x21e0)), mload(add(transcript, 0x2160)), f_q))mstore(add(transcript, 0x2220), mulmod(mload(add(transcript, 0x2200)), mload(add(transcript, 0xa40)), f_q))mstore(add(transcript, 0x2240), addmod(mload(add(transcript, 0x20e0)), sub(f_q, mload(add(transcript, 0x2220))), f_q))mstore(add(transcript, 0x2260), mulmod(mload(add(transcript, 0x2240)), mload(add(transcript, 0x1a60)), f_q))mstore(add(transcript, 0x2280), addmod(mload(add(transcript, 0x1fe0)), mload(add(transcript, 0x2260)), f_q))mstore(add(transcript, 0x22a0), mulmod(mload(add(transcript, 0x460)), mload(add(transcript, 0x2280)), f_q))mstore(add(transcript, 0x22c0), addmod(1, sub(f_q, mload(add(transcript, 0xa80))), f_q))mstore(add(transcript, 0x22e0), mulmod(mload(add(transcript, 0x22c0)), mload(add(transcript, 0x1480)), f_q))mstore(add(transcript, 0x2300), addmod(mload(add(transcript, 0x22a0)), mload(add(transcript, 0x22e0)), f_q))mstore(add(transcript, 0x2320), mulmod(mload(add(transcript, 0x460)), mload(add(transcript, 0x2300)), f_q))mstore(add(transcript, 0x2340), mulmod(mload(add(transcript, 0xa80)), mload(add(transcript, 0xa80)), f_q))mstore(add(transcript, 0x2360), addmod(mload(add(transcript, 0x2340)), sub(f_q, mload(add(transcript, 0xa80))), f_q))mstore(add(transcript, 0x2380), mulmod(mload(add(transcript, 0x2360)), mload(add(transcript, 0x13a0)), f_q))mstore(add(transcript, 0x23a0), addmod(mload(add(transcript, 0x2320)), mload(add(transcript, 0x2380)), f_q))mstore(add(transcript, 0x23c0), mulmod(mload(add(transcript, 0x460)), mload(add(transcript, 0x23a0)), f_q))mstore(add(transcript, 0x23e0), addmod(mload(add(transcript, 0xac0)), mload(add(transcript, 0x260)), f_q))mstore(add(transcript, 0x2400), mulmod(mload(add(transcript, 0x23e0)), mload(add(transcript, 0xaa0)), f_q))mstore(add(transcript, 0x2420), addmod(mload(add(transcript, 0xb00)), mload(add(transcript, 0x2c0)), f_q))mstore(add(transcript, 0x2440), mulmod(mload(add(transcript, 0x2420)), mload(add(transcript, 0x2400)), f_q))mstore(add(transcript, 0x2460), addmod(mload(add(transcript, 0x7c0)), mload(add(transcript, 0x260)), f_q))mstore(add(transcript, 0x2480), mulmod(mload(add(transcript, 0x2460)), mload(add(transcript, 0xa80)), f_q))mstore(add(transcript, 0x24a0), addmod(mload(add(transcript, 0x800)), mload(add(transcript, 0x2c0)), f_q))mstore(add(transcript, 0x24c0), mulmod(mload(add(transcript, 0x24a0)), mload(add(transcript, 0x2480)), f_q))mstore(add(transcript, 0x24e0), addmod(mload(add(transcript, 0x2440)), sub(f_q, mload(add(transcript, 0x24c0))), f_q))mstore(add(transcript, 0x2500), mulmod(mload(add(transcript, 0x24e0)), mload(add(transcript, 0x1a60)), f_q))mstore(add(transcript, 0x2520), addmod(mload(add(transcript, 0x23c0)), mload(add(transcript, 0x2500)), f_q))mstore(add(transcript, 0x2540), mulmod(mload(add(transcript, 0x460)), mload(add(transcript, 0x2520)), f_q))mstore(add(transcript, 0x2560), addmod(mload(add(transcript, 0xac0)), sub(f_q, mload(add(transcript, 0xb00))), f_q))mstore(add(transcript, 0x2580), mulmod(mload(add(transcript, 0x2560)), mload(add(transcript, 0x1480)), f_q))mstore(add(transcript, 0x25a0), addmod(mload(add(transcript, 0x2540)), mload(add(transcript, 0x2580)), f_q))mstore(add(transcript, 0x25c0), mulmod(mload(add(transcript, 0x460)), mload(add(transcript, 0x25a0)), f_q))mstore(add(transcript, 0x25e0), mulmod(mload(add(transcript, 0x2560)), mload(add(transcript, 0x1a60)), f_q))mstore(add(transcript, 0x2600), addmod(mload(add(transcript, 0xac0)), sub(f_q, mload(add(transcript, 0xae0))), f_q))mstore(add(transcript, 0x2620), mulmod(mload(add(transcript, 0x2600)), mload(add(transcript, 0x25e0)), f_q))mstore(add(transcript, 0x2640), addmod(mload(add(transcript, 0x25c0)), mload(add(transcript, 0x2620)), f_q))mstore(add(transcript, 0x2660), mulmod(mload(add(transcript, 0xf60)), mload(add(transcript, 0xf60)), f_q))mstore(add(transcript, 0x2680), mulmod(mload(add(transcript, 0x2660)), mload(add(transcript, 0xf60)), f_q))mstore(add(transcript, 0x26a0), mulmod(1, mload(add(transcript, 0xf60)), f_q))mstore(add(transcript, 0x26c0), mulmod(1, mload(add(transcript, 0x2660)), f_q))mstore(add(transcript, 0x26e0), mulmod(mload(add(transcript, 0x2640)), mload(add(transcript, 0xf80)), f_q))mstore(add(transcript, 0x2700), mulmod(mload(add(transcript, 0xd20)), mload(add(transcript, 0xd20)), f_q))mstore(add(transcript, 0x2720), mulmod(mload(add(transcript, 0x2700)), mload(add(transcript, 0xd20)), f_q))mstore(add(transcript, 0x2740), mulmod(mload(add(transcript, 0x2720)), mload(add(transcript, 0xd20)), f_q))mstore(add(transcript, 0x2760), mulmod(mload(add(transcript, 0x2740)), mload(add(transcript, 0xd20)), f_q))mstore(add(transcript, 0x2780), mulmod(mload(add(transcript, 0x2760)), mload(add(transcript, 0xd20)), f_q))mstore(add(transcript, 0x27a0), mulmod(mload(add(transcript, 0xb40)), mload(add(transcript, 0xb40)), f_q))mstore(add(transcript, 0x27c0), mulmod(mload(add(transcript, 0x27a0)), mload(add(transcript, 0xb40)), f_q))mstore(add(transcript, 0x27e0), mulmod(mload(add(transcript, 0x27c0)), mload(add(transcript, 0xb40)), f_q))mstore(add(transcript, 0x2800), mulmod(mload(add(transcript, 0x27e0)), mload(add(transcript, 0xb40)), f_q))mstore(add(transcript, 0x2820), mulmod(mload(add(transcript, 0x2800)), mload(add(transcript, 0xb40)), f_q))mstore(add(transcript, 0x2840), mulmod(mload(add(transcript, 0x2820)), mload(add(transcript, 0xb40)), f_q))mstore(add(transcript, 0x2860), mulmod(mload(add(transcript, 0x2840)), mload(add(transcript, 0xb40)), f_q))mstore(add(transcript, 0x2880), mulmod(mload(add(transcript, 0x2860)), mload(add(transcript, 0xb40)), f_q))mstore(add(transcript, 0x28a0), mulmod(mload(add(transcript, 0x2880)), mload(add(transcript, 0xb40)), f_q))mstore(add(transcript, 0x28c0), mulmod(mload(add(transcript, 0x28a0)), mload(add(transcript, 0xb40)), f_q))mstore(add(transcript, 0x28e0), mulmod(mload(add(transcript, 0x28c0)), mload(add(transcript, 0xb40)), f_q))mstore(add(transcript, 0x2900), mulmod(mload(add(transcript, 0x28e0)), mload(add(transcript, 0xb40)), f_q))mstore(add(transcript, 0x2920), mulmod(mload(add(transcript, 0x2900)), mload(add(transcript, 0xb40)), f_q))mstore(add(transcript, 0x2940), mulmod(mload(add(transcript, 0x2920)), mload(add(transcript, 0xb40)), f_q))mstore(add(transcript, 0x2960), mulmod(mload(add(transcript, 0x2940)), mload(add(transcript, 0xb40)), f_q))mstore(add(transcript, 0x2980), mulmod(mload(add(transcript, 0x2960)), mload(add(transcript, 0xb40)), f_q))mstore(add(transcript, 0x29a0), mulmod(mload(add(transcript, 0x2980)), mload(add(transcript, 0xb40)), f_q))mstore(add(transcript, 0x29c0), mulmod(mload(add(transcript, 0x29a0)), mload(add(transcript, 0xb40)), f_q))mstore(add(transcript, 0x29e0), mulmod(mload(add(transcript, 0x29c0)), mload(add(transcript, 0xb40)), f_q))mstore(add(transcript, 0x2a00), mulmod(mload(add(transcript, 0x29e0)), mload(add(transcript, 0xb40)), f_q))mstore(add(transcript, 0x2a20), mulmod(mload(add(transcript, 0x2a00)), mload(add(transcript, 0xb40)), f_q))mstore(add(transcript, 0x2a40), mulmod(mload(add(transcript, 0x2a20)), mload(add(transcript, 0xb40)), f_q))mstore(add(transcript, 0x2a60), mulmod(mload(add(transcript, 0x2a40)), mload(add(transcript, 0xb40)), f_q))mstore(add(transcript, 0x2a80), mulmod(mload(add(transcript, 0x2a60)), mload(add(transcript, 0xb40)), f_q))mstore(add(transcript, 0x2aa0), mulmod(sub(f_q, mload(add(transcript, 0x5c0))), 1, f_q))mstore(add(transcript, 0x2ac0), mulmod(sub(f_q, mload(add(transcript, 0x640))), mload(add(transcript, 0xb40)), f_q))mstore(add(transcript, 0x2ae0), mulmod(1, mload(add(transcript, 0xb40)), f_q))mstore(add(transcript, 0x2b00), addmod(mload(add(transcript, 0x2aa0)), mload(add(transcript, 0x2ac0)), f_q))mstore(add(transcript, 0x2b20), mulmod(sub(f_q, mload(add(transcript, 0x6c0))), mload(add(transcript, 0x27a0)), f_q))mstore(add(transcript, 0x2b40), mulmod(1, mload(add(transcript, 0x27a0)), f_q))mstore(add(transcript, 0x2b60), addmod(mload(add(transcript, 0x2b00)), mload(add(transcript, 0x2b20)), f_q))mstore(add(transcript, 0x2b80), mulmod(sub(f_q, mload(add(transcript, 0x740))), mload(add(transcript, 0x27c0)), f_q))mstore(add(transcript, 0x2ba0), mulmod(1, mload(add(transcript, 0x27c0)), f_q))mstore(add(transcript, 0x2bc0), addmod(mload(add(transcript, 0x2b60)), mload(add(transcript, 0x2b80)), f_q))mstore(add(transcript, 0x2be0), mulmod(sub(f_q, mload(add(transcript, 0x7c0))), mload(add(transcript, 0x27e0)), f_q))mstore(add(transcript, 0x2c00), mulmod(1, mload(add(transcript, 0x27e0)), f_q))mstore(add(transcript, 0x2c20), addmod(mload(add(transcript, 0x2bc0)), mload(add(transcript, 0x2be0)), f_q))mstore(add(transcript, 0x2c40), mulmod(sub(f_q, mload(add(transcript, 0x980))), mload(add(transcript, 0x2800)), f_q))mstore(add(transcript, 0x2c60), mulmod(1, mload(add(transcript, 0x2800)), f_q))mstore(add(transcript, 0x2c80), addmod(mload(add(transcript, 0x2c20)), mload(add(transcript, 0x2c40)), f_q))mstore(add(transcript, 0x2ca0), mulmod(sub(f_q, mload(add(transcript, 0x9e0))), mload(add(transcript, 0x2820)), f_q))mstore(add(transcript, 0x2cc0), mulmod(1, mload(add(transcript, 0x2820)), f_q))mstore(add(transcript, 0x2ce0), addmod(mload(add(transcript, 0x2c80)), mload(add(transcript, 0x2ca0)), f_q))mstore(add(transcript, 0x2d00), mulmod(sub(f_q, mload(add(transcript, 0xa40))), mload(add(transcript, 0x2840)), f_q))mstore(add(transcript, 0x2d20), mulmod(1, mload(add(transcript, 0x2840)), f_q))mstore(add(transcript, 0x2d40), addmod(mload(add(transcript, 0x2ce0)), mload(add(transcript, 0x2d00)), f_q))mstore(add(transcript, 0x2d60), mulmod(sub(f_q, mload(add(transcript, 0xa80))), mload(add(transcript, 0x2860)), f_q))mstore(add(transcript, 0x2d80), mulmod(1, mload(add(transcript, 0x2860)), f_q))mstore(add(transcript, 0x2da0), addmod(mload(add(transcript, 0x2d40)), mload(add(transcript, 0x2d60)), f_q))mstore(add(transcript, 0x2dc0), mulmod(sub(f_q, mload(add(transcript, 0xac0))), mload(add(transcript, 0x2880)), f_q))mstore(add(transcript, 0x2de0), mulmod(1, mload(add(transcript, 0x2880)), f_q))mstore(add(transcript, 0x2e00), addmod(mload(add(transcript, 0x2da0)), mload(add(transcript, 0x2dc0)), f_q))mstore(add(transcript, 0x2e20), mulmod(sub(f_q, mload(add(transcript, 0xb00))), mload(add(transcript, 0x28a0)), f_q))mstore(add(transcript, 0x2e40), mulmod(1, mload(add(transcript, 0x28a0)), f_q))mstore(add(transcript, 0x2e60), addmod(mload(add(transcript, 0x2e00)), mload(add(transcript, 0x2e20)), f_q))mstore(add(transcript, 0x2e80), mulmod(sub(f_q, mload(add(transcript, 0x7e0))), mload(add(transcript, 0x28c0)), f_q))mstore(add(transcript, 0x2ea0), mulmod(1, mload(add(transcript, 0x28c0)), f_q))mstore(add(transcript, 0x2ec0), addmod(mload(add(transcript, 0x2e60)), mload(add(transcript, 0x2e80)), f_q))mstore(add(transcript, 0x2ee0), mulmod(sub(f_q, mload(add(transcript, 0x800))), mload(add(transcript, 0x28e0)), f_q))mstore(add(transcript, 0x2f00), mulmod(1, mload(add(transcript, 0x28e0)), f_q))mstore(add(transcript, 0x2f20), addmod(mload(add(transcript, 0x2ec0)), mload(add(transcript, 0x2ee0)), f_q))mstore(add(transcript, 0x2f40), mulmod(sub(f_q, mload(add(transcript, 0x820))), mload(add(transcript, 0x2900)), f_q))mstore(add(transcript, 0x2f60), mulmod(1, mload(add(transcript, 0x2900)), f_q))mstore(add(transcript, 0x2f80), addmod(mload(add(transcript, 0x2f20)), mload(add(transcript, 0x2f40)), f_q))mstore(add(transcript, 0x2fa0), mulmod(sub(f_q, mload(add(transcript, 0x840))), mload(add(transcript, 0x2920)), f_q))mstore(add(transcript, 0x2fc0), mulmod(1, mload(add(transcript, 0x2920)), f_q))mstore(add(transcript, 0x2fe0), addmod(mload(add(transcript, 0x2f80)), mload(add(transcript, 0x2fa0)), f_q))mstore(add(transcript, 0x3000), mulmod(sub(f_q, mload(add(transcript, 0x860))), mload(add(transcript, 0x2940)), f_q))mstore(add(transcript, 0x3020), mulmod(1, mload(add(transcript, 0x2940)), f_q))mstore(add(transcript, 0x3040), addmod(mload(add(transcript, 0x2fe0)), mload(add(transcript, 0x3000)), f_q))mstore(add(transcript, 0x3060), mulmod(sub(f_q, mload(add(transcript, 0x880))), mload(add(transcript, 0x2960)), f_q))mstore(add(transcript, 0x3080), mulmod(1, mload(add(transcript, 0x2960)), f_q))mstore(add(transcript, 0x30a0), addmod(mload(add(transcript, 0x3040)), mload(add(transcript, 0x3060)), f_q))mstore(add(transcript, 0x30c0), mulmod(sub(f_q, mload(add(transcript, 0x8c0))), mload(add(transcript, 0x2980)), f_q))mstore(add(transcript, 0x30e0), mulmod(1, mload(add(transcript, 0x2980)), f_q))mstore(add(transcript, 0x3100), addmod(mload(add(transcript, 0x30a0)), mload(add(transcript, 0x30c0)), f_q))mstore(add(transcript, 0x3120), mulmod(sub(f_q, mload(add(transcript, 0x8e0))), mload(add(transcript, 0x29a0)), f_q))mstore(add(transcript, 0x3140), mulmod(1, mload(add(transcript, 0x29a0)), f_q))mstore(add(transcript, 0x3160), addmod(mload(add(transcript, 0x3100)), mload(add(transcript, 0x3120)), f_q))mstore(add(transcript, 0x3180), mulmod(sub(f_q, mload(add(transcript, 0x900))), mload(add(transcript, 0x29c0)), f_q))mstore(add(transcript, 0x31a0), mulmod(1, mload(add(transcript, 0x29c0)), f_q))mstore(add(transcript, 0x31c0), addmod(mload(add(transcript, 0x3160)), mload(add(transcript, 0x3180)), f_q))mstore(add(transcript, 0x31e0), mulmod(sub(f_q, mload(add(transcript, 0x920))), mload(add(transcript, 0x29e0)), f_q))mstore(add(transcript, 0x3200), mulmod(1, mload(add(transcript, 0x29e0)), f_q))mstore(add(transcript, 0x3220), addmod(mload(add(transcript, 0x31c0)), mload(add(transcript, 0x31e0)), f_q))mstore(add(transcript, 0x3240), mulmod(sub(f_q, mload(add(transcript, 0x940))), mload(add(transcript, 0x2a00)), f_q))mstore(add(transcript, 0x3260), mulmod(1, mload(add(transcript, 0x2a00)), f_q))mstore(add(transcript, 0x3280), addmod(mload(add(transcript, 0x3220)), mload(add(transcript, 0x3240)), f_q))mstore(add(transcript, 0x32a0), mulmod(sub(f_q, mload(add(transcript, 0x960))), mload(add(transcript, 0x2a20)), f_q))mstore(add(transcript, 0x32c0), mulmod(1, mload(add(transcript, 0x2a20)), f_q))mstore(add(transcript, 0x32e0), addmod(mload(add(transcript, 0x3280)), mload(add(transcript, 0x32a0)), f_q))mstore(add(transcript, 0x3300), mulmod(sub(f_q, mload(add(transcript, 0x26e0))), mload(add(transcript, 0x2a40)), f_q))mstore(add(transcript, 0x3320), mulmod(1, mload(add(transcript, 0x2a40)), f_q))mstore(add(transcript, 0x3340), mulmod(mload(add(transcript, 0x26a0)), mload(add(transcript, 0x2a40)), f_q))mstore(add(transcript, 0x3360), mulmod(mload(add(transcript, 0x26c0)), mload(add(transcript, 0x2a40)), f_q))mstore(add(transcript, 0x3380), addmod(mload(add(transcript, 0x32e0)), mload(add(transcript, 0x3300)), f_q))mstore(add(transcript, 0x33a0), mulmod(sub(f_q, mload(add(transcript, 0x8a0))), mload(add(transcript, 0x2a60)), f_q))mstore(add(transcript, 0x33c0), mulmod(1, mload(add(transcript, 0x2a60)), f_q))mstore(add(transcript, 0x33e0), addmod(mload(add(transcript, 0x3380)), mload(add(transcript, 0x33a0)), f_q))mstore(add(transcript, 0x3400), mulmod(mload(add(transcript, 0x33e0)), 1, f_q))mstore(add(transcript, 0x3420), mulmod(mload(add(transcript, 0x2ae0)), 1, f_q))mstore(add(transcript, 0x3440), mulmod(mload(add(transcript, 0x2b40)), 1, f_q))mstore(add(transcript, 0x3460), mulmod(mload(add(transcript, 0x2ba0)), 1, f_q))mstore(add(transcript, 0x3480), mulmod(mload(add(transcript, 0x2c00)), 1, f_q))mstore(add(transcript, 0x34a0), mulmod(mload(add(transcript, 0x2c60)), 1, f_q))mstore(add(transcript, 0x34c0), mulmod(mload(add(transcript, 0x2cc0)), 1, f_q))mstore(add(transcript, 0x34e0), mulmod(mload(add(transcript, 0x2d20)), 1, f_q))mstore(add(transcript, 0x3500), mulmod(mload(add(transcript, 0x2d80)), 1, f_q))mstore(add(transcript, 0x3520), mulmod(mload(add(transcript, 0x2de0)), 1, f_q))mstore(add(transcript, 0x3540), mulmod(mload(add(transcript, 0x2e40)), 1, f_q))mstore(add(transcript, 0x3560), mulmod(mload(add(transcript, 0x2ea0)), 1, f_q))mstore(add(transcript, 0x3580), mulmod(mload(add(transcript, 0x2f00)), 1, f_q))mstore(add(transcript, 0x35a0), mulmod(mload(add(transcript, 0x2f60)), 1, f_q))mstore(add(transcript, 0x35c0), mulmod(mload(add(transcript, 0x2fc0)), 1, f_q))mstore(add(transcript, 0x35e0), mulmod(mload(add(transcript, 0x3020)), 1, f_q))mstore(add(transcript, 0x3600), mulmod(mload(add(transcript, 0x3080)), 1, f_q))mstore(add(transcript, 0x3620), mulmod(mload(add(transcript, 0x30e0)), 1, f_q))mstore(add(transcript, 0x3640), mulmod(mload(add(transcript, 0x3140)), 1, f_q))mstore(add(transcript, 0x3660), mulmod(mload(add(transcript, 0x31a0)), 1, f_q))mstore(add(transcript, 0x3680), mulmod(mload(add(transcript, 0x3200)), 1, f_q))mstore(add(transcript, 0x36a0), mulmod(mload(add(transcript, 0x3260)), 1, f_q))mstore(add(transcript, 0x36c0), mulmod(mload(add(transcript, 0x32c0)), 1, f_q))mstore(add(transcript, 0x36e0), mulmod(mload(add(transcript, 0x3320)), 1, f_q))mstore(add(transcript, 0x3700), mulmod(mload(add(transcript, 0x3340)), 1, f_q))mstore(add(transcript, 0x3720), mulmod(mload(add(transcript, 0x3360)), 1, f_q))mstore(add(transcript, 0x3740), mulmod(mload(add(transcript, 0x33c0)), 1, f_q))mstore(add(transcript, 0x3760), mulmod(sub(f_q, mload(add(transcript, 0x5e0))), 1, f_q))mstore(add(transcript, 0x3780), mulmod(sub(f_q, mload(add(transcript, 0x660))), mload(add(transcript, 0xb40)), f_q))mstore(add(transcript, 0x37a0), addmod(mload(add(transcript, 0x3760)), mload(add(transcript, 0x3780)), f_q))mstore(add(transcript, 0x37c0), mulmod(sub(f_q, mload(add(transcript, 0x6e0))), mload(add(transcript, 0x27a0)), f_q))mstore(add(transcript, 0x37e0), addmod(mload(add(transcript, 0x37a0)), mload(add(transcript, 0x37c0)), f_q))mstore(add(transcript, 0x3800), mulmod(sub(f_q, mload(add(transcript, 0x760))), mload(add(transcript, 0x27c0)), f_q))mstore(add(transcript, 0x3820), addmod(mload(add(transcript, 0x37e0)), mload(add(transcript, 0x3800)), f_q))mstore(add(transcript, 0x3840), mulmod(sub(f_q, mload(add(transcript, 0x9a0))), mload(add(transcript, 0x27e0)), f_q))mstore(add(transcript, 0x3860), addmod(mload(add(transcript, 0x3820)), mload(add(transcript, 0x3840)), f_q))mstore(add(transcript, 0x3880), mulmod(sub(f_q, mload(add(transcript, 0xa00))), mload(add(transcript, 0x2800)), f_q))mstore(add(transcript, 0x38a0), addmod(mload(add(transcript, 0x3860)), mload(add(transcript, 0x3880)), f_q))mstore(add(transcript, 0x38c0), mulmod(sub(f_q, mload(add(transcript, 0xa60))), mload(add(transcript, 0x2820)), f_q))mstore(add(transcript, 0x38e0), addmod(mload(add(transcript, 0x38a0)), mload(add(transcript, 0x38c0)), f_q))mstore(add(transcript, 0x3900), mulmod(sub(f_q, mload(add(transcript, 0xaa0))), mload(add(transcript, 0x2840)), f_q))mstore(add(transcript, 0x3920), addmod(mload(add(transcript, 0x38e0)), mload(add(transcript, 0x3900)), f_q))mstore(add(transcript, 0x3940), mulmod(mload(add(transcript, 0x3920)), mload(add(transcript, 0xd20)), f_q))mstore(add(transcript, 0x3960), mulmod(1, mload(add(transcript, 0xd20)), f_q))mstore(add(transcript, 0x3980), mulmod(mload(add(transcript, 0x2ae0)), mload(add(transcript, 0xd20)), f_q))mstore(add(transcript, 0x39a0), mulmod(mload(add(transcript, 0x2b40)), mload(add(transcript, 0xd20)), f_q))mstore(add(transcript, 0x39c0), mulmod(mload(add(transcript, 0x2ba0)), mload(add(transcript, 0xd20)), f_q))mstore(add(transcript, 0x39e0), mulmod(mload(add(transcript, 0x2c00)), mload(add(transcript, 0xd20)), f_q))mstore(add(transcript, 0x3a00), mulmod(mload(add(transcript, 0x2c60)), mload(add(transcript, 0xd20)), f_q))mstore(add(transcript, 0x3a20), mulmod(mload(add(transcript, 0x2cc0)), mload(add(transcript, 0xd20)), f_q))mstore(add(transcript, 0x3a40), mulmod(mload(add(transcript, 0x2d20)), mload(add(transcript, 0xd20)), f_q))mstore(add(transcript, 0x3a60), addmod(mload(add(transcript, 0x3400)), mload(add(transcript, 0x3940)), f_q))mstore(add(transcript, 0x3a80), addmod(1, mload(add(transcript, 0x3960)), f_q))mstore(add(transcript, 0x3aa0), addmod(mload(add(transcript, 0x3420)), mload(add(transcript, 0x3980)), f_q))mstore(add(transcript, 0x3ac0), addmod(mload(add(transcript, 0x3440)), mload(add(transcript, 0x39a0)), f_q))mstore(add(transcript, 0x3ae0), addmod(mload(add(transcript, 0x3460)), mload(add(transcript, 0x39c0)), f_q))mstore(add(transcript, 0x3b00), addmod(mload(add(transcript, 0x34a0)), mload(add(transcript, 0x39e0)), f_q))mstore(add(transcript, 0x3b20), addmod(mload(add(transcript, 0x34c0)), mload(add(transcript, 0x3a00)), f_q))mstore(add(transcript, 0x3b40), addmod(mload(add(transcript, 0x34e0)), mload(add(transcript, 0x3a20)), f_q))mstore(add(transcript, 0x3b60), addmod(mload(add(transcript, 0x3500)), mload(add(transcript, 0x3a40)), f_q))mstore(add(transcript, 0x3b80), mulmod(sub(f_q, mload(add(transcript, 0x600))), 1, f_q))mstore(add(transcript, 0x3ba0), mulmod(sub(f_q, mload(add(transcript, 0x680))), mload(add(transcript, 0xb40)), f_q))mstore(add(transcript, 0x3bc0), addmod(mload(add(transcript, 0x3b80)), mload(add(transcript, 0x3ba0)), f_q))mstore(add(transcript, 0x3be0), mulmod(sub(f_q, mload(add(transcript, 0x700))), mload(add(transcript, 0x27a0)), f_q))mstore(add(transcript, 0x3c00), addmod(mload(add(transcript, 0x3bc0)), mload(add(transcript, 0x3be0)), f_q))mstore(add(transcript, 0x3c20), mulmod(sub(f_q, mload(add(transcript, 0x780))), mload(add(transcript, 0x27c0)), f_q))mstore(add(transcript, 0x3c40), addmod(mload(add(transcript, 0x3c00)), mload(add(transcript, 0x3c20)), f_q))mstore(add(transcript, 0x3c60), mulmod(mload(add(transcript, 0x3c40)), mload(add(transcript, 0x2700)), f_q))mstore(add(transcript, 0x3c80), mulmod(1, mload(add(transcript, 0x2700)), f_q))mstore(add(transcript, 0x3ca0), mulmod(mload(add(transcript, 0x2ae0)), mload(add(transcript, 0x2700)), f_q))mstore(add(transcript, 0x3cc0), mulmod(mload(add(transcript, 0x2b40)), mload(add(transcript, 0x2700)), f_q))mstore(add(transcript, 0x3ce0), mulmod(mload(add(transcript, 0x2ba0)), mload(add(transcript, 0x2700)), f_q))mstore(add(transcript, 0x3d00), addmod(mload(add(transcript, 0x3a60)), mload(add(transcript, 0x3c60)), f_q))mstore(add(transcript, 0x3d20), addmod(mload(add(transcript, 0x3a80)), mload(add(transcript, 0x3c80)), f_q))mstore(add(transcript, 0x3d40), addmod(mload(add(transcript, 0x3aa0)), mload(add(transcript, 0x3ca0)), f_q))mstore(add(transcript, 0x3d60), addmod(mload(add(transcript, 0x3ac0)), mload(add(transcript, 0x3cc0)), f_q))mstore(add(transcript, 0x3d80), addmod(mload(add(transcript, 0x3ae0)), mload(add(transcript, 0x3ce0)), f_q))mstore(add(transcript, 0x3da0), mulmod(sub(f_q, mload(add(transcript, 0x620))), 1, f_q))mstore(add(transcript, 0x3dc0), mulmod(sub(f_q, mload(add(transcript, 0x6a0))), mload(add(transcript, 0xb40)), f_q))mstore(add(transcript, 0x3de0), addmod(mload(add(transcript, 0x3da0)), mload(add(transcript, 0x3dc0)), f_q))mstore(add(transcript, 0x3e00), mulmod(sub(f_q, mload(add(transcript, 0x720))), mload(add(transcript, 0x27a0)), f_q))mstore(add(transcript, 0x3e20), addmod(mload(add(transcript, 0x3de0)), mload(add(transcript, 0x3e00)), f_q))mstore(add(transcript, 0x3e40), mulmod(sub(f_q, mload(add(transcript, 0x7a0))), mload(add(transcript, 0x27c0)), f_q))mstore(add(transcript, 0x3e60), addmod(mload(add(transcript, 0x3e20)), mload(add(transcript, 0x3e40)), f_q))mstore(add(transcript, 0x3e80), mulmod(mload(add(transcript, 0x3e60)), mload(add(transcript, 0x2720)), f_q))mstore(add(transcript, 0x3ea0), mulmod(1, mload(add(transcript, 0x2720)), f_q))mstore(add(transcript, 0x3ec0), mulmod(mload(add(transcript, 0x2ae0)), mload(add(transcript, 0x2720)), f_q))mstore(add(transcript, 0x3ee0), mulmod(mload(add(transcript, 0x2b40)), mload(add(transcript, 0x2720)), f_q))mstore(add(transcript, 0x3f00), mulmod(mload(add(transcript, 0x2ba0)), mload(add(transcript, 0x2720)), f_q))mstore(add(transcript, 0x3f20), addmod(mload(add(transcript, 0x3d00)), mload(add(transcript, 0x3e80)), f_q))mstore(add(transcript, 0x3f40), addmod(mload(add(transcript, 0x3d20)), mload(add(transcript, 0x3ea0)), f_q))mstore(add(transcript, 0x3f60), addmod(mload(add(transcript, 0x3d40)), mload(add(transcript, 0x3ec0)), f_q))mstore(add(transcript, 0x3f80), addmod(mload(add(transcript, 0x3d60)), mload(add(transcript, 0x3ee0)), f_q))mstore(add(transcript, 0x3fa0), addmod(mload(add(transcript, 0x3d80)), mload(add(transcript, 0x3f00)), f_q))mstore(add(transcript, 0x3fc0), mulmod(sub(f_q, mload(add(transcript, 0xa20))), 1, f_q))mstore(add(transcript, 0x3fe0), mulmod(sub(f_q, mload(add(transcript, 0x9c0))), mload(add(transcript, 0xb40)), f_q))mstore(add(transcript, 0x4000), addmod(mload(add(transcript, 0x3fc0)), mload(add(transcript, 0x3fe0)), f_q))mstore(add(transcript, 0x4020), mulmod(mload(add(transcript, 0x4000)), mload(add(transcript, 0x2740)), f_q))mstore(add(transcript, 0x4040), mulmod(1, mload(add(transcript, 0x2740)), f_q))mstore(add(transcript, 0x4060), mulmod(mload(add(transcript, 0x2ae0)), mload(add(transcript, 0x2740)), f_q))mstore(add(transcript, 0x4080), addmod(mload(add(transcript, 0x3f20)), mload(add(transcript, 0x4020)), f_q))mstore(add(transcript, 0x40a0), addmod(mload(add(transcript, 0x3b20)), mload(add(transcript, 0x4040)), f_q))mstore(add(transcript, 0x40c0), addmod(mload(add(transcript, 0x3b00)), mload(add(transcript, 0x4060)), f_q))mstore(add(transcript, 0x40e0), mulmod(sub(f_q, mload(add(transcript, 0xae0))), 1, f_q))mstore(add(transcript, 0x4100), mulmod(mload(add(transcript, 0x40e0)), mload(add(transcript, 0x2760)), f_q))mstore(add(transcript, 0x4120), mulmod(1, mload(add(transcript, 0x2760)), f_q))mstore(add(transcript, 0x4140), addmod(mload(add(transcript, 0x4080)), mload(add(transcript, 0x4100)), f_q))mstore(add(transcript, 0x4160), addmod(mload(add(transcript, 0x3520)), mload(add(transcript, 0x4120)), f_q))mstore(add(transcript, 0x4180), mulmod(1, mload(add(transcript, 0x580)), f_q))mstore(add(transcript, 0x41a0), mulmod(1, mload(add(transcript, 0x4180)), f_q))mstore(add(transcript, 0x41c0), mulmod(21846745818185811051373434299876022191132089169516983080959277716660228899818, mload(add(transcript, 0x580)), f_q))mstore(add(transcript, 0x41e0), mulmod(mload(add(transcript, 0x3960)), mload(add(transcript, 0x41c0)), f_q))mstore(add(transcript, 0x4200), mulmod(4443263508319656594054352481848447997537391617204595126809744742387004492585, mload(add(transcript, 0x580)), f_q))mstore(add(transcript, 0x4220), mulmod(mload(add(transcript, 0x3c80)), mload(add(transcript, 0x4200)), f_q))mstore(add(transcript, 0x4240), mulmod(12491230264321380165669116208790466830459716800431293091713220204712467607643, mload(add(transcript, 0x580)), f_q))mstore(add(transcript, 0x4260), mulmod(mload(add(transcript, 0x3ea0)), mload(add(transcript, 0x4240)), f_q))mstore(add(transcript, 0x4280), mulmod(21180393220728113421338195116216869725258066600961496947533653125588029756005, mload(add(transcript, 0x580)), f_q))mstore(add(transcript, 0x42a0), mulmod(mload(add(transcript, 0x4040)), mload(add(transcript, 0x4280)), f_q))mstore(add(transcript, 0x42c0), mulmod(11402394834529375719535454173347509224290498423785625657829583372803806900475, mload(add(transcript, 0x580)), f_q))mstore(add(transcript, 0x42e0), mulmod(mload(add(transcript, 0x4120)), mload(add(transcript, 0x42c0)), f_q))mstore(add(transcript, 0x4300), 0x0000000000000000000000000000000000000000000000000000000000000001)                    mstore(add(transcript, 0x4320), 0x0000000000000000000000000000000000000000000000000000000000000002)mstore(add(transcript, 0x4340), mload(add(transcript, 0x4140)))success := and(eq(staticcall(gas(), 0x7, add(transcript, 0x4300), 0x60, add(transcript, 0x4300), 0x40), 1), success)mstore(add(transcript, 0x4360), mload(add(transcript, 0x20)))                    mstore(add(transcript, 0x4380), mload(add(transcript, 0x40)))mstore(add(transcript, 0x43a0), mload(add(transcript, 0x3f40)))success := and(eq(staticcall(gas(), 0x7, add(transcript, 0x4360), 0x60, add(transcript, 0x4360), 0x40), 1), success)mstore(add(transcript, 0x43c0), mload(add(transcript, 0x4300)))                    mstore(add(transcript, 0x43e0), mload(add(transcript, 0x4320)))mstore(add(transcript, 0x4400), mload(add(transcript, 0x4360)))                    mstore(add(transcript, 0x4420), mload(add(transcript, 0x4380)))success := and(eq(staticcall(gas(), 0x6, add(transcript, 0x43c0), 0x80, add(transcript, 0x43c0), 0x40), 1), success)mstore(add(transcript, 0x4440), mload(add(transcript, 0x60)))                    mstore(add(transcript, 0x4460), mload(add(transcript, 0x80)))mstore(add(transcript, 0x4480), mload(add(transcript, 0x3f60)))success := and(eq(staticcall(gas(), 0x7, add(transcript, 0x4440), 0x60, add(transcript, 0x4440), 0x40), 1), success)mstore(add(transcript, 0x44a0), mload(add(transcript, 0x43c0)))                    mstore(add(transcript, 0x44c0), mload(add(transcript, 0x43e0)))mstore(add(transcript, 0x44e0), mload(add(transcript, 0x4440)))                    mstore(add(transcript, 0x4500), mload(add(transcript, 0x4460)))success := and(eq(staticcall(gas(), 0x6, add(transcript, 0x44a0), 0x80, add(transcript, 0x44a0), 0x40), 1), success)mstore(add(transcript, 0x4520), mload(add(transcript, 0xa0)))                    mstore(add(transcript, 0x4540), mload(add(transcript, 0xc0)))mstore(add(transcript, 0x4560), mload(add(transcript, 0x3f80)))success := and(eq(staticcall(gas(), 0x7, add(transcript, 0x4520), 0x60, add(transcript, 0x4520), 0x40), 1), success)mstore(add(transcript, 0x4580), mload(add(transcript, 0x44a0)))                    mstore(add(transcript, 0x45a0), mload(add(transcript, 0x44c0)))mstore(add(transcript, 0x45c0), mload(add(transcript, 0x4520)))                    mstore(add(transcript, 0x45e0), mload(add(transcript, 0x4540)))success := and(eq(staticcall(gas(), 0x6, add(transcript, 0x4580), 0x80, add(transcript, 0x4580), 0x40), 1), success)mstore(add(transcript, 0x4600), mload(add(transcript, 0xe0)))                    mstore(add(transcript, 0x4620), mload(add(transcript, 0x100)))mstore(add(transcript, 0x4640), mload(add(transcript, 0x3fa0)))success := and(eq(staticcall(gas(), 0x7, add(transcript, 0x4600), 0x60, add(transcript, 0x4600), 0x40), 1), success)mstore(add(transcript, 0x4660), mload(add(transcript, 0x4580)))                    mstore(add(transcript, 0x4680), mload(add(transcript, 0x45a0)))mstore(add(transcript, 0x46a0), mload(add(transcript, 0x4600)))                    mstore(add(transcript, 0x46c0), mload(add(transcript, 0x4620)))success := and(eq(staticcall(gas(), 0x6, add(transcript, 0x4660), 0x80, add(transcript, 0x4660), 0x40), 1), success)mstore(add(transcript, 0x46e0), mload(add(transcript, 0x120)))                    mstore(add(transcript, 0x4700), mload(add(transcript, 0x140)))mstore(add(transcript, 0x4720), mload(add(transcript, 0x3480)))success := and(eq(staticcall(gas(), 0x7, add(transcript, 0x46e0), 0x60, add(transcript, 0x46e0), 0x40), 1), success)mstore(add(transcript, 0x4740), mload(add(transcript, 0x4660)))                    mstore(add(transcript, 0x4760), mload(add(transcript, 0x4680)))mstore(add(transcript, 0x4780), mload(add(transcript, 0x46e0)))                    mstore(add(transcript, 0x47a0), mload(add(transcript, 0x4700)))success := and(eq(staticcall(gas(), 0x6, add(transcript, 0x4740), 0x80, add(transcript, 0x4740), 0x40), 1), success)mstore(add(transcript, 0x47c0), mload(add(transcript, 0x300)))                    mstore(add(transcript, 0x47e0), mload(add(transcript, 0x320)))mstore(add(transcript, 0x4800), mload(add(transcript, 0x40c0)))success := and(eq(staticcall(gas(), 0x7, add(transcript, 0x47c0), 0x60, add(transcript, 0x47c0), 0x40), 1), success)mstore(add(transcript, 0x4820), mload(add(transcript, 0x4740)))                    mstore(add(transcript, 0x4840), mload(add(transcript, 0x4760)))mstore(add(transcript, 0x4860), mload(add(transcript, 0x47c0)))                    mstore(add(transcript, 0x4880), mload(add(transcript, 0x47e0)))success := and(eq(staticcall(gas(), 0x6, add(transcript, 0x4820), 0x80, add(transcript, 0x4820), 0x40), 1), success)mstore(add(transcript, 0x48a0), mload(add(transcript, 0x340)))                    mstore(add(transcript, 0x48c0), mload(add(transcript, 0x360)))mstore(add(transcript, 0x48e0), mload(add(transcript, 0x40a0)))success := and(eq(staticcall(gas(), 0x7, add(transcript, 0x48a0), 0x60, add(transcript, 0x48a0), 0x40), 1), success)mstore(add(transcript, 0x4900), mload(add(transcript, 0x4820)))                    mstore(add(transcript, 0x4920), mload(add(transcript, 0x4840)))mstore(add(transcript, 0x4940), mload(add(transcript, 0x48a0)))                    mstore(add(transcript, 0x4960), mload(add(transcript, 0x48c0)))success := and(eq(staticcall(gas(), 0x6, add(transcript, 0x4900), 0x80, add(transcript, 0x4900), 0x40), 1), success)mstore(add(transcript, 0x4980), mload(add(transcript, 0x380)))                    mstore(add(transcript, 0x49a0), mload(add(transcript, 0x3a0)))mstore(add(transcript, 0x49c0), mload(add(transcript, 0x3b40)))success := and(eq(staticcall(gas(), 0x7, add(transcript, 0x4980), 0x60, add(transcript, 0x4980), 0x40), 1), success)mstore(add(transcript, 0x49e0), mload(add(transcript, 0x4900)))                    mstore(add(transcript, 0x4a00), mload(add(transcript, 0x4920)))mstore(add(transcript, 0x4a20), mload(add(transcript, 0x4980)))                    mstore(add(transcript, 0x4a40), mload(add(transcript, 0x49a0)))success := and(eq(staticcall(gas(), 0x6, add(transcript, 0x49e0), 0x80, add(transcript, 0x49e0), 0x40), 1), success)mstore(add(transcript, 0x4a60), mload(add(transcript, 0x3c0)))                    mstore(add(transcript, 0x4a80), mload(add(transcript, 0x3e0)))mstore(add(transcript, 0x4aa0), mload(add(transcript, 0x3b60)))success := and(eq(staticcall(gas(), 0x7, add(transcript, 0x4a60), 0x60, add(transcript, 0x4a60), 0x40), 1), success)mstore(add(transcript, 0x4ac0), mload(add(transcript, 0x49e0)))                    mstore(add(transcript, 0x4ae0), mload(add(transcript, 0x4a00)))mstore(add(transcript, 0x4b00), mload(add(transcript, 0x4a60)))                    mstore(add(transcript, 0x4b20), mload(add(transcript, 0x4a80)))success := and(eq(staticcall(gas(), 0x6, add(transcript, 0x4ac0), 0x80, add(transcript, 0x4ac0), 0x40), 1), success)mstore(add(transcript, 0x4b40), mload(add(transcript, 0x1c0)))                    mstore(add(transcript, 0x4b60), mload(add(transcript, 0x1e0)))mstore(add(transcript, 0x4b80), mload(add(transcript, 0x4160)))success := and(eq(staticcall(gas(), 0x7, add(transcript, 0x4b40), 0x60, add(transcript, 0x4b40), 0x40), 1), success)mstore(add(transcript, 0x4ba0), mload(add(transcript, 0x4ac0)))                    mstore(add(transcript, 0x4bc0), mload(add(transcript, 0x4ae0)))mstore(add(transcript, 0x4be0), mload(add(transcript, 0x4b40)))                    mstore(add(transcript, 0x4c00), mload(add(transcript, 0x4b60)))success := and(eq(staticcall(gas(), 0x6, add(transcript, 0x4ba0), 0x80, add(transcript, 0x4ba0), 0x40), 1), success)mstore(add(transcript, 0x4c20), mload(add(transcript, 0x200)))                    mstore(add(transcript, 0x4c40), mload(add(transcript, 0x220)))mstore(add(transcript, 0x4c60), mload(add(transcript, 0x3540)))success := and(eq(staticcall(gas(), 0x7, add(transcript, 0x4c20), 0x60, add(transcript, 0x4c20), 0x40), 1), success)mstore(add(transcript, 0x4c80), mload(add(transcript, 0x4ba0)))                    mstore(add(transcript, 0x4ca0), mload(add(transcript, 0x4bc0)))mstore(add(transcript, 0x4cc0), mload(add(transcript, 0x4c20)))                    mstore(add(transcript, 0x4ce0), mload(add(transcript, 0x4c40)))success := and(eq(staticcall(gas(), 0x6, add(transcript, 0x4c80), 0x80, add(transcript, 0x4c80), 0x40), 1), success)mstore(add(transcript, 0x4d00), 0x0dff8d04331a85b6120dc7c6931fc454e9037c9b93e38a4f71aa5fd9fe75bc97)                    mstore(add(transcript, 0x4d20), 0x14bd60e4170e4bbe0b1e1e4d15b2d437df5866b83fcafe0753749e17d75c2cd9)mstore(add(transcript, 0x4d40), mload(add(transcript, 0x3560)))success := and(eq(staticcall(gas(), 0x7, add(transcript, 0x4d00), 0x60, add(transcript, 0x4d00), 0x40), 1), success)mstore(add(transcript, 0x4d60), mload(add(transcript, 0x4c80)))                    mstore(add(transcript, 0x4d80), mload(add(transcript, 0x4ca0)))mstore(add(transcript, 0x4da0), mload(add(transcript, 0x4d00)))                    mstore(add(transcript, 0x4dc0), mload(add(transcript, 0x4d20)))success := and(eq(staticcall(gas(), 0x6, add(transcript, 0x4d60), 0x80, add(transcript, 0x4d60), 0x40), 1), success)mstore(add(transcript, 0x4de0), 0x2f579160607cc547a54ef72e5a1a2966a65305c955cf8d94f507169386a10f4c)                    mstore(add(transcript, 0x4e00), 0x15932d491aaaa6d3673eeb19941a96ee53b011a6923028a70466a155b753d46b)mstore(add(transcript, 0x4e20), mload(add(transcript, 0x3580)))success := and(eq(staticcall(gas(), 0x7, add(transcript, 0x4de0), 0x60, add(transcript, 0x4de0), 0x40), 1), success)mstore(add(transcript, 0x4e40), mload(add(transcript, 0x4d60)))                    mstore(add(transcript, 0x4e60), mload(add(transcript, 0x4d80)))mstore(add(transcript, 0x4e80), mload(add(transcript, 0x4de0)))                    mstore(add(transcript, 0x4ea0), mload(add(transcript, 0x4e00)))success := and(eq(staticcall(gas(), 0x6, add(transcript, 0x4e40), 0x80, add(transcript, 0x4e40), 0x40), 1), success)mstore(add(transcript, 0x4ec0), 0x11296fee9462167f3654dc994f115d276f9341f4a09938e8709c254b45a8184e)                    mstore(add(transcript, 0x4ee0), 0x0073a5ff1d83202c85f53e39701a5b81e120e34d4144c3685628f11fe600d1c8)mstore(add(transcript, 0x4f00), mload(add(transcript, 0x35a0)))success := and(eq(staticcall(gas(), 0x7, add(transcript, 0x4ec0), 0x60, add(transcript, 0x4ec0), 0x40), 1), success)mstore(add(transcript, 0x4f20), mload(add(transcript, 0x4e40)))                    mstore(add(transcript, 0x4f40), mload(add(transcript, 0x4e60)))mstore(add(transcript, 0x4f60), mload(add(transcript, 0x4ec0)))                    mstore(add(transcript, 0x4f80), mload(add(transcript, 0x4ee0)))success := and(eq(staticcall(gas(), 0x6, add(transcript, 0x4f20), 0x80, add(transcript, 0x4f20), 0x40), 1), success)mstore(add(transcript, 0x4fa0), 0x24a62d386c435b4fde43b1101de79c96bdcab6e4c3c27d64a84dd7cdf40a19cd)                    mstore(add(transcript, 0x4fc0), 0x28baaa1cd3c8564f7592474e70b2be39f920e563f2653f1a468e44750fee28fc)mstore(add(transcript, 0x4fe0), mload(add(transcript, 0x35c0)))success := and(eq(staticcall(gas(), 0x7, add(transcript, 0x4fa0), 0x60, add(transcript, 0x4fa0), 0x40), 1), success)mstore(add(transcript, 0x5000), mload(add(transcript, 0x4f20)))                    mstore(add(transcript, 0x5020), mload(add(transcript, 0x4f40)))mstore(add(transcript, 0x5040), mload(add(transcript, 0x4fa0)))                    mstore(add(transcript, 0x5060), mload(add(transcript, 0x4fc0)))success := and(eq(staticcall(gas(), 0x6, add(transcript, 0x5000), 0x80, add(transcript, 0x5000), 0x40), 1), success)mstore(add(transcript, 0x5080), 0x2f5dc887b3e303b298a275a19cc20346f4ea520da08559fba986ed9705c94ca5)                    mstore(add(transcript, 0x50a0), 0x21be9078a0b99102948250140813cc1731845eeb648e8b8638b33e995d426a25)mstore(add(transcript, 0x50c0), mload(add(transcript, 0x35e0)))success := and(eq(staticcall(gas(), 0x7, add(transcript, 0x5080), 0x60, add(transcript, 0x5080), 0x40), 1), success)mstore(add(transcript, 0x50e0), mload(add(transcript, 0x5000)))                    mstore(add(transcript, 0x5100), mload(add(transcript, 0x5020)))mstore(add(transcript, 0x5120), mload(add(transcript, 0x5080)))                    mstore(add(transcript, 0x5140), mload(add(transcript, 0x50a0)))success := and(eq(staticcall(gas(), 0x6, add(transcript, 0x50e0), 0x80, add(transcript, 0x50e0), 0x40), 1), success)mstore(add(transcript, 0x5160), 0x2a0677efd45c4ab5d3b792b8fd045a67cf59648d08b62595b7f88dd5d05aee33)                    mstore(add(transcript, 0x5180), 0x03ee72dc1dae3d5b618521ea55fe56626e5cda6d307ca649d571a94b3ef7bc87)mstore(add(transcript, 0x51a0), mload(add(transcript, 0x3600)))success := and(eq(staticcall(gas(), 0x7, add(transcript, 0x5160), 0x60, add(transcript, 0x5160), 0x40), 1), success)mstore(add(transcript, 0x51c0), mload(add(transcript, 0x50e0)))                    mstore(add(transcript, 0x51e0), mload(add(transcript, 0x5100)))mstore(add(transcript, 0x5200), mload(add(transcript, 0x5160)))                    mstore(add(transcript, 0x5220), mload(add(transcript, 0x5180)))success := and(eq(staticcall(gas(), 0x6, add(transcript, 0x51c0), 0x80, add(transcript, 0x51c0), 0x40), 1), success)mstore(add(transcript, 0x5240), 0x0c11bdfa7a12ca0606d461516b1812be1116d7ff14f7dd6de65aaa982a607acf)                    mstore(add(transcript, 0x5260), 0x06acc27ceaaa3e95505f13892883f8521adedc9bbd43598e868a17f02ae33625)mstore(add(transcript, 0x5280), mload(add(transcript, 0x3620)))success := and(eq(staticcall(gas(), 0x7, add(transcript, 0x5240), 0x60, add(transcript, 0x5240), 0x40), 1), success)mstore(add(transcript, 0x52a0), mload(add(transcript, 0x51c0)))                    mstore(add(transcript, 0x52c0), mload(add(transcript, 0x51e0)))mstore(add(transcript, 0x52e0), mload(add(transcript, 0x5240)))                    mstore(add(transcript, 0x5300), mload(add(transcript, 0x5260)))success := and(eq(staticcall(gas(), 0x6, add(transcript, 0x52a0), 0x80, add(transcript, 0x52a0), 0x40), 1), success)mstore(add(transcript, 0x5320), 0x22304e7bee3c7aff8297144af6ea0c074de44a927d8752e0d9c7b45b1f05fccd)                    mstore(add(transcript, 0x5340), 0x2f1313f85baf7c33b5f9ed033721c82944d69e41390dd33da9513bd99676ca66)mstore(add(transcript, 0x5360), mload(add(transcript, 0x3640)))success := and(eq(staticcall(gas(), 0x7, add(transcript, 0x5320), 0x60, add(transcript, 0x5320), 0x40), 1), success)mstore(add(transcript, 0x5380), mload(add(transcript, 0x52a0)))                    mstore(add(transcript, 0x53a0), mload(add(transcript, 0x52c0)))mstore(add(transcript, 0x53c0), mload(add(transcript, 0x5320)))                    mstore(add(transcript, 0x53e0), mload(add(transcript, 0x5340)))success := and(eq(staticcall(gas(), 0x6, add(transcript, 0x5380), 0x80, add(transcript, 0x5380), 0x40), 1), success)mstore(add(transcript, 0x5400), 0x1c708d04f001424ee7b2077673e84220c0fb42b5fffb2db82d818fa9d9b80c1e)                    mstore(add(transcript, 0x5420), 0x0d4766ae417fe4d18b46fda1b18c8665b816f9b980fe37817a64937a4fce00e2)mstore(add(transcript, 0x5440), mload(add(transcript, 0x3660)))success := and(eq(staticcall(gas(), 0x7, add(transcript, 0x5400), 0x60, add(transcript, 0x5400), 0x40), 1), success)mstore(add(transcript, 0x5460), mload(add(transcript, 0x5380)))                    mstore(add(transcript, 0x5480), mload(add(transcript, 0x53a0)))mstore(add(transcript, 0x54a0), mload(add(transcript, 0x5400)))                    mstore(add(transcript, 0x54c0), mload(add(transcript, 0x5420)))success := and(eq(staticcall(gas(), 0x6, add(transcript, 0x5460), 0x80, add(transcript, 0x5460), 0x40), 1), success)mstore(add(transcript, 0x54e0), 0x14b76f83cf9e09d83b0fed71c64b7e4e7ed34e57b1ad256c037910dcc4e53bcc)                    mstore(add(transcript, 0x5500), 0x00842333c00cdcf8cd03a588e7395720b824e2c8d7f83d34b3eaed2e5ed660cb)mstore(add(transcript, 0x5520), mload(add(transcript, 0x3680)))success := and(eq(staticcall(gas(), 0x7, add(transcript, 0x54e0), 0x60, add(transcript, 0x54e0), 0x40), 1), success)mstore(add(transcript, 0x5540), mload(add(transcript, 0x5460)))                    mstore(add(transcript, 0x5560), mload(add(transcript, 0x5480)))mstore(add(transcript, 0x5580), mload(add(transcript, 0x54e0)))                    mstore(add(transcript, 0x55a0), mload(add(transcript, 0x5500)))success := and(eq(staticcall(gas(), 0x6, add(transcript, 0x5540), 0x80, add(transcript, 0x5540), 0x40), 1), success)mstore(add(transcript, 0x55c0), 0x1bd997cdf68f8cb6f57e1e6e1f1360170161786c9f9e7c68f107276b42c76576)                    mstore(add(transcript, 0x55e0), 0x2d2df447a3729e8922d95dd626a7b3e43b2eeb91c9f8710af3915fc2ab4d52a5)mstore(add(transcript, 0x5600), mload(add(transcript, 0x36a0)))success := and(eq(staticcall(gas(), 0x7, add(transcript, 0x55c0), 0x60, add(transcript, 0x55c0), 0x40), 1), success)mstore(add(transcript, 0x5620), mload(add(transcript, 0x5540)))                    mstore(add(transcript, 0x5640), mload(add(transcript, 0x5560)))mstore(add(transcript, 0x5660), mload(add(transcript, 0x55c0)))                    mstore(add(transcript, 0x5680), mload(add(transcript, 0x55e0)))success := and(eq(staticcall(gas(), 0x6, add(transcript, 0x5620), 0x80, add(transcript, 0x5620), 0x40), 1), success)mstore(add(transcript, 0x56a0), 0x2133d421c4f201a8c7d877c74d0036606e3d3fe700f25adca7f2fb9daeb2d578)                    mstore(add(transcript, 0x56c0), 0x14ce0243e1d996a67c02c08537383b983b4f193a780cfdc5676f15a1fe8a0bbc)mstore(add(transcript, 0x56e0), mload(add(transcript, 0x36c0)))success := and(eq(staticcall(gas(), 0x7, add(transcript, 0x56a0), 0x60, add(transcript, 0x56a0), 0x40), 1), success)mstore(add(transcript, 0x5700), mload(add(transcript, 0x5620)))                    mstore(add(transcript, 0x5720), mload(add(transcript, 0x5640)))mstore(add(transcript, 0x5740), mload(add(transcript, 0x56a0)))                    mstore(add(transcript, 0x5760), mload(add(transcript, 0x56c0)))success := and(eq(staticcall(gas(), 0x6, add(transcript, 0x5700), 0x80, add(transcript, 0x5700), 0x40), 1), success)mstore(add(transcript, 0x5780), mload(add(transcript, 0x4a0)))                    mstore(add(transcript, 0x57a0), mload(add(transcript, 0x4c0)))mstore(add(transcript, 0x57c0), mload(add(transcript, 0x36e0)))success := and(eq(staticcall(gas(), 0x7, add(transcript, 0x5780), 0x60, add(transcript, 0x5780), 0x40), 1), success)mstore(add(transcript, 0x57e0), mload(add(transcript, 0x5700)))                    mstore(add(transcript, 0x5800), mload(add(transcript, 0x5720)))mstore(add(transcript, 0x5820), mload(add(transcript, 0x5780)))                    mstore(add(transcript, 0x5840), mload(add(transcript, 0x57a0)))success := and(eq(staticcall(gas(), 0x6, add(transcript, 0x57e0), 0x80, add(transcript, 0x57e0), 0x40), 1), success)mstore(add(transcript, 0x5860), mload(add(transcript, 0x4e0)))                    mstore(add(transcript, 0x5880), mload(add(transcript, 0x500)))mstore(add(transcript, 0x58a0), mload(add(transcript, 0x3700)))success := and(eq(staticcall(gas(), 0x7, add(transcript, 0x5860), 0x60, add(transcript, 0x5860), 0x40), 1), success)mstore(add(transcript, 0x58c0), mload(add(transcript, 0x57e0)))                    mstore(add(transcript, 0x58e0), mload(add(transcript, 0x5800)))mstore(add(transcript, 0x5900), mload(add(transcript, 0x5860)))                    mstore(add(transcript, 0x5920), mload(add(transcript, 0x5880)))success := and(eq(staticcall(gas(), 0x6, add(transcript, 0x58c0), 0x80, add(transcript, 0x58c0), 0x40), 1), success)mstore(add(transcript, 0x5940), mload(add(transcript, 0x520)))                    mstore(add(transcript, 0x5960), mload(add(transcript, 0x540)))mstore(add(transcript, 0x5980), mload(add(transcript, 0x3720)))success := and(eq(staticcall(gas(), 0x7, add(transcript, 0x5940), 0x60, add(transcript, 0x5940), 0x40), 1), success)mstore(add(transcript, 0x59a0), mload(add(transcript, 0x58c0)))                    mstore(add(transcript, 0x59c0), mload(add(transcript, 0x58e0)))mstore(add(transcript, 0x59e0), mload(add(transcript, 0x5940)))                    mstore(add(transcript, 0x5a00), mload(add(transcript, 0x5960)))success := and(eq(staticcall(gas(), 0x6, add(transcript, 0x59a0), 0x80, add(transcript, 0x59a0), 0x40), 1), success)mstore(add(transcript, 0x5a20), mload(add(transcript, 0x400)))                    mstore(add(transcript, 0x5a40), mload(add(transcript, 0x420)))mstore(add(transcript, 0x5a60), mload(add(transcript, 0x3740)))success := and(eq(staticcall(gas(), 0x7, add(transcript, 0x5a20), 0x60, add(transcript, 0x5a20), 0x40), 1), success)mstore(add(transcript, 0x5a80), mload(add(transcript, 0x59a0)))                    mstore(add(transcript, 0x5aa0), mload(add(transcript, 0x59c0)))mstore(add(transcript, 0x5ac0), mload(add(transcript, 0x5a20)))                    mstore(add(transcript, 0x5ae0), mload(add(transcript, 0x5a40)))success := and(eq(staticcall(gas(), 0x6, add(transcript, 0x5a80), 0x80, add(transcript, 0x5a80), 0x40), 1), success)mstore(add(transcript, 0x5b00), mload(add(transcript, 0xb80)))                    mstore(add(transcript, 0x5b20), mload(add(transcript, 0xba0)))mstore(add(transcript, 0x5b40), mload(add(transcript, 0x41a0)))success := and(eq(staticcall(gas(), 0x7, add(transcript, 0x5b00), 0x60, add(transcript, 0x5b00), 0x40), 1), success)mstore(add(transcript, 0x5b60), mload(add(transcript, 0x5a80)))                    mstore(add(transcript, 0x5b80), mload(add(transcript, 0x5aa0)))mstore(add(transcript, 0x5ba0), mload(add(transcript, 0x5b00)))                    mstore(add(transcript, 0x5bc0), mload(add(transcript, 0x5b20)))success := and(eq(staticcall(gas(), 0x6, add(transcript, 0x5b60), 0x80, add(transcript, 0x5b60), 0x40), 1), success)mstore(add(transcript, 0x5be0), mload(add(transcript, 0xbc0)))                    mstore(add(transcript, 0x5c00), mload(add(transcript, 0xbe0)))mstore(add(transcript, 0x5c20), mload(add(transcript, 0x41e0)))success := and(eq(staticcall(gas(), 0x7, add(transcript, 0x5be0), 0x60, add(transcript, 0x5be0), 0x40), 1), success)mstore(add(transcript, 0x5c40), mload(add(transcript, 0x5b60)))                    mstore(add(transcript, 0x5c60), mload(add(transcript, 0x5b80)))mstore(add(transcript, 0x5c80), mload(add(transcript, 0x5be0)))                    mstore(add(transcript, 0x5ca0), mload(add(transcript, 0x5c00)))success := and(eq(staticcall(gas(), 0x6, add(transcript, 0x5c40), 0x80, add(transcript, 0x5c40), 0x40), 1), success)mstore(add(transcript, 0x5cc0), mload(add(transcript, 0xc00)))                    mstore(add(transcript, 0x5ce0), mload(add(transcript, 0xc20)))mstore(add(transcript, 0x5d00), mload(add(transcript, 0x4220)))success := and(eq(staticcall(gas(), 0x7, add(transcript, 0x5cc0), 0x60, add(transcript, 0x5cc0), 0x40), 1), success)mstore(add(transcript, 0x5d20), mload(add(transcript, 0x5c40)))                    mstore(add(transcript, 0x5d40), mload(add(transcript, 0x5c60)))mstore(add(transcript, 0x5d60), mload(add(transcript, 0x5cc0)))                    mstore(add(transcript, 0x5d80), mload(add(transcript, 0x5ce0)))success := and(eq(staticcall(gas(), 0x6, add(transcript, 0x5d20), 0x80, add(transcript, 0x5d20), 0x40), 1), success)mstore(add(transcript, 0x5da0), mload(add(transcript, 0xc40)))                    mstore(add(transcript, 0x5dc0), mload(add(transcript, 0xc60)))mstore(add(transcript, 0x5de0), mload(add(transcript, 0x4260)))success := and(eq(staticcall(gas(), 0x7, add(transcript, 0x5da0), 0x60, add(transcript, 0x5da0), 0x40), 1), success)mstore(add(transcript, 0x5e00), mload(add(transcript, 0x5d20)))                    mstore(add(transcript, 0x5e20), mload(add(transcript, 0x5d40)))mstore(add(transcript, 0x5e40), mload(add(transcript, 0x5da0)))                    mstore(add(transcript, 0x5e60), mload(add(transcript, 0x5dc0)))success := and(eq(staticcall(gas(), 0x6, add(transcript, 0x5e00), 0x80, add(transcript, 0x5e00), 0x40), 1), success)mstore(add(transcript, 0x5e80), mload(add(transcript, 0xc80)))                    mstore(add(transcript, 0x5ea0), mload(add(transcript, 0xca0)))mstore(add(transcript, 0x5ec0), mload(add(transcript, 0x42a0)))success := and(eq(staticcall(gas(), 0x7, add(transcript, 0x5e80), 0x60, add(transcript, 0x5e80), 0x40), 1), success)mstore(add(transcript, 0x5ee0), mload(add(transcript, 0x5e00)))                    mstore(add(transcript, 0x5f00), mload(add(transcript, 0x5e20)))mstore(add(transcript, 0x5f20), mload(add(transcript, 0x5e80)))                    mstore(add(transcript, 0x5f40), mload(add(transcript, 0x5ea0)))success := and(eq(staticcall(gas(), 0x6, add(transcript, 0x5ee0), 0x80, add(transcript, 0x5ee0), 0x40), 1), success)mstore(add(transcript, 0x5f60), mload(add(transcript, 0xcc0)))                    mstore(add(transcript, 0x5f80), mload(add(transcript, 0xce0)))mstore(add(transcript, 0x5fa0), mload(add(transcript, 0x42e0)))success := and(eq(staticcall(gas(), 0x7, add(transcript, 0x5f60), 0x60, add(transcript, 0x5f60), 0x40), 1), success)mstore(add(transcript, 0x5fc0), mload(add(transcript, 0x5ee0)))                    mstore(add(transcript, 0x5fe0), mload(add(transcript, 0x5f00)))mstore(add(transcript, 0x6000), mload(add(transcript, 0x5f60)))                    mstore(add(transcript, 0x6020), mload(add(transcript, 0x5f80)))success := and(eq(staticcall(gas(), 0x6, add(transcript, 0x5fc0), 0x80, add(transcript, 0x5fc0), 0x40), 1), success)mstore(add(transcript, 0x6040), mload(add(transcript, 0xbc0)))                    mstore(add(transcript, 0x6060), mload(add(transcript, 0xbe0)))mstore(add(transcript, 0x6080), mload(add(transcript, 0x3960)))success := and(eq(staticcall(gas(), 0x7, add(transcript, 0x6040), 0x60, add(transcript, 0x6040), 0x40), 1), success)mstore(add(transcript, 0x60a0), mload(add(transcript, 0xb80)))                    mstore(add(transcript, 0x60c0), mload(add(transcript, 0xba0)))mstore(add(transcript, 0x60e0), mload(add(transcript, 0x6040)))                    mstore(add(transcript, 0x6100), mload(add(transcript, 0x6060)))success := and(eq(staticcall(gas(), 0x6, add(transcript, 0x60a0), 0x80, add(transcript, 0x60a0), 0x40), 1), success)mstore(add(transcript, 0x6120), mload(add(transcript, 0xc00)))                    mstore(add(transcript, 0x6140), mload(add(transcript, 0xc20)))mstore(add(transcript, 0x6160), mload(add(transcript, 0x3c80)))success := and(eq(staticcall(gas(), 0x7, add(transcript, 0x6120), 0x60, add(transcript, 0x6120), 0x40), 1), success)mstore(add(transcript, 0x6180), mload(add(transcript, 0x60a0)))                    mstore(add(transcript, 0x61a0), mload(add(transcript, 0x60c0)))mstore(add(transcript, 0x61c0), mload(add(transcript, 0x6120)))                    mstore(add(transcript, 0x61e0), mload(add(transcript, 0x6140)))success := and(eq(staticcall(gas(), 0x6, add(transcript, 0x6180), 0x80, add(transcript, 0x6180), 0x40), 1), success)mstore(add(transcript, 0x6200), mload(add(transcript, 0xc40)))                    mstore(add(transcript, 0x6220), mload(add(transcript, 0xc60)))mstore(add(transcript, 0x6240), mload(add(transcript, 0x3ea0)))success := and(eq(staticcall(gas(), 0x7, add(transcript, 0x6200), 0x60, add(transcript, 0x6200), 0x40), 1), success)mstore(add(transcript, 0x6260), mload(add(transcript, 0x6180)))                    mstore(add(transcript, 0x6280), mload(add(transcript, 0x61a0)))mstore(add(transcript, 0x62a0), mload(add(transcript, 0x6200)))                    mstore(add(transcript, 0x62c0), mload(add(transcript, 0x6220)))success := and(eq(staticcall(gas(), 0x6, add(transcript, 0x6260), 0x80, add(transcript, 0x6260), 0x40), 1), success)mstore(add(transcript, 0x62e0), mload(add(transcript, 0xc80)))                    mstore(add(transcript, 0x6300), mload(add(transcript, 0xca0)))mstore(add(transcript, 0x6320), mload(add(transcript, 0x4040)))success := and(eq(staticcall(gas(), 0x7, add(transcript, 0x62e0), 0x60, add(transcript, 0x62e0), 0x40), 1), success)mstore(add(transcript, 0x6340), mload(add(transcript, 0x6260)))                    mstore(add(transcript, 0x6360), mload(add(transcript, 0x6280)))mstore(add(transcript, 0x6380), mload(add(transcript, 0x62e0)))                    mstore(add(transcript, 0x63a0), mload(add(transcript, 0x6300)))success := and(eq(staticcall(gas(), 0x6, add(transcript, 0x6340), 0x80, add(transcript, 0x6340), 0x40), 1), success)mstore(add(transcript, 0x63c0), mload(add(transcript, 0xcc0)))                    mstore(add(transcript, 0x63e0), mload(add(transcript, 0xce0)))mstore(add(transcript, 0x6400), mload(add(transcript, 0x4120)))success := and(eq(staticcall(gas(), 0x7, add(transcript, 0x63c0), 0x60, add(transcript, 0x63c0), 0x40), 1), success)mstore(add(transcript, 0x6420), mload(add(transcript, 0x6340)))                    mstore(add(transcript, 0x6440), mload(add(transcript, 0x6360)))mstore(add(transcript, 0x6460), mload(add(transcript, 0x63c0)))                    mstore(add(transcript, 0x6480), mload(add(transcript, 0x63e0)))success := and(eq(staticcall(gas(), 0x6, add(transcript, 0x6420), 0x80, add(transcript, 0x6420), 0x40), 1), success)mstore(add(transcript, 0x64a0), mload(add(transcript, 0x5fc0)))                    mstore(add(transcript, 0x64c0), mload(add(transcript, 0x5fe0)))mstore(add(transcript, 0x64e0), 0x198e9393920d483a7260bfb731fb5d25f1aa493335a9e71297e485b7aef312c2)            mstore(add(transcript, 0x6500), 0x1800deef121f1e76426a00665e5c4479674322d4f75edadd46debd5cd992f6ed)            mstore(add(transcript, 0x6520), 0x090689d0585ff075ec9e99ad690c3395bc4b313370b38ef355acdadcd122975b)            mstore(add(transcript, 0x6540), 0x12c85ea5db8c6deb4aab71808dcb408fe3d1e7690c43d37b4ce6cc0166fa7daa)mstore(add(transcript, 0x6560), mload(add(transcript, 0x6420)))                    mstore(add(transcript, 0x6580), mload(add(transcript, 0x6440)))mstore(add(transcript, 0x65a0), 0x0181624e80f3d6ae28df7e01eaeab1c0e919877a3b8a6b7fbc69a6817d596ea2)            mstore(add(transcript, 0x65c0), 0x1783d30dcb12d259bb89098addf6280fa4b653be7a152542a28f7b926e27e648)            mstore(add(transcript, 0x65e0), 0x00ae44489d41a0d179e2dfdc03bddd883b7109f8b6ae316a59e815c1a6b35304)            mstore(add(transcript, 0x6600), 0x0b2147ab62a386bd63e6de1522109b8c9588ab466f5aadfde8c41ca3749423ee)success := and(eq(staticcall(gas(), 0x8, add(transcript, 0x64a0), 0x180, add(transcript, 0x64a0), 0x20), 1), success)success := and(eq(mload(add(transcript, 0x64a0)), 1), success)} return success;
+        assembly {
+            let
+                f_p
+            := 0x30644e72e131a029b85045b68181585d97816a916871ca8d3c208c16d87cfd47
+            let
+                f_q
+            := 0x30644e72e131a029b85045b68181585d2833e84879b9709143e1f593f0000001
+            function validate_ec_point(x, y) -> valid {
+                {
+                    let x_lt_p := lt(
+                        x,
+                        0x30644e72e131a029b85045b68181585d97816a916871ca8d3c208c16d87cfd47
+                    )
+                    let y_lt_p := lt(
+                        y,
+                        0x30644e72e131a029b85045b68181585d97816a916871ca8d3c208c16d87cfd47
+                    )
+                    valid := and(x_lt_p, y_lt_p)
+                }
+                {
+                    let y_square := mulmod(
+                        y,
+                        y,
+                        0x30644e72e131a029b85045b68181585d97816a916871ca8d3c208c16d87cfd47
+                    )
+                    let x_square := mulmod(
+                        x,
+                        x,
+                        0x30644e72e131a029b85045b68181585d97816a916871ca8d3c208c16d87cfd47
+                    )
+                    let x_cube := mulmod(
+                        x_square,
+                        x,
+                        0x30644e72e131a029b85045b68181585d97816a916871ca8d3c208c16d87cfd47
+                    )
+                    let x_cube_plus_3 := addmod(
+                        x_cube,
+                        3,
+                        0x30644e72e131a029b85045b68181585d97816a916871ca8d3c208c16d87cfd47
+                    )
+                    let is_affine := eq(x_cube_plus_3, y_square)
+                    valid := and(valid, is_affine)
+                }
+            }
+            mstore(
+                add(transcript, 0x0),
+                9863973964072777430012735887744687009916260689416585824100641760772619815460
+            )
+            {
+                let x := mload(add(pubInputs, 0x20))
+                mstore(add(transcript, 0x20), x)
+                let y := mload(add(proof, 0x20))
+                mstore(add(transcript, 0x40), y)
+                success := and(validate_ec_point(x, y), success)
+            }
+            {
+                let x := mload(add(proof, 0x40))
+                mstore(add(transcript, 0x60), x)
+                let y := mload(add(proof, 0x60))
+                mstore(add(transcript, 0x80), y)
+                success := and(validate_ec_point(x, y), success)
+            }
+            {
+                let x := mload(add(proof, 0x80))
+                mstore(add(transcript, 0xa0), x)
+                let y := mload(add(proof, 0xa0))
+                mstore(add(transcript, 0xc0), y)
+                success := and(validate_ec_point(x, y), success)
+            }
+            {
+                let x := mload(add(proof, 0xc0))
+                mstore(add(transcript, 0xe0), x)
+                let y := mload(add(proof, 0xe0))
+                mstore(add(transcript, 0x100), y)
+                success := and(validate_ec_point(x, y), success)
+            }
+            {
+                let x := mload(add(proof, 0x100))
+                mstore(add(transcript, 0x120), x)
+                let y := mload(add(proof, 0x120))
+                mstore(add(transcript, 0x140), y)
+                success := and(validate_ec_point(x, y), success)
+            }
+            mstore(add(transcript, 0x160), keccak256(add(transcript, 0x0), 352))
+            {
+                let hash := mload(add(transcript, 0x160))
+                mstore(add(transcript, 0x180), mod(hash, f_q))
+                mstore(add(transcript, 0x1a0), hash)
+            }
+            {
+                let x := mload(add(proof, 0x140))
+                mstore(add(transcript, 0x1c0), x)
+                let y := mload(add(proof, 0x160))
+                mstore(add(transcript, 0x1e0), y)
+                success := and(validate_ec_point(x, y), success)
+            }
+            {
+                let x := mload(add(proof, 0x180))
+                mstore(add(transcript, 0x200), x)
+                let y := mload(add(proof, 0x1a0))
+                mstore(add(transcript, 0x220), y)
+                success := and(validate_ec_point(x, y), success)
+            }
+            mstore(
+                add(transcript, 0x240),
+                keccak256(add(transcript, 0x1a0), 160)
+            )
+            {
+                let hash := mload(add(transcript, 0x240))
+                mstore(add(transcript, 0x260), mod(hash, f_q))
+                mstore(add(transcript, 0x280), hash)
+            }
+            mstore8(add(transcript, 0x2a0), 1)
+            mstore(
+                add(transcript, 0x2a0),
+                keccak256(add(transcript, 0x280), 33)
+            )
+            {
+                let hash := mload(add(transcript, 0x2a0))
+                mstore(add(transcript, 0x2c0), mod(hash, f_q))
+                mstore(add(transcript, 0x2e0), hash)
+            }
+            {
+                let x := mload(add(proof, 0x1c0))
+                mstore(add(transcript, 0x300), x)
+                let y := mload(add(proof, 0x1e0))
+                mstore(add(transcript, 0x320), y)
+                success := and(validate_ec_point(x, y), success)
+            }
+            {
+                let x := mload(add(proof, 0x200))
+                mstore(add(transcript, 0x340), x)
+                let y := mload(add(proof, 0x220))
+                mstore(add(transcript, 0x360), y)
+                success := and(validate_ec_point(x, y), success)
+            }
+            {
+                let x := mload(add(proof, 0x240))
+                mstore(add(transcript, 0x380), x)
+                let y := mload(add(proof, 0x260))
+                mstore(add(transcript, 0x3a0), y)
+                success := and(validate_ec_point(x, y), success)
+            }
+            {
+                let x := mload(add(proof, 0x280))
+                mstore(add(transcript, 0x3c0), x)
+                let y := mload(add(proof, 0x2a0))
+                mstore(add(transcript, 0x3e0), y)
+                success := and(validate_ec_point(x, y), success)
+            }
+            {
+                let x := mload(add(proof, 0x2c0))
+                mstore(add(transcript, 0x400), x)
+                let y := mload(add(proof, 0x2e0))
+                mstore(add(transcript, 0x420), y)
+                success := and(validate_ec_point(x, y), success)
+            }
+            mstore(
+                add(transcript, 0x440),
+                keccak256(add(transcript, 0x2e0), 352)
+            )
+            {
+                let hash := mload(add(transcript, 0x440))
+                mstore(add(transcript, 0x460), mod(hash, f_q))
+                mstore(add(transcript, 0x480), hash)
+            }
+            {
+                let x := mload(add(proof, 0x300))
+                mstore(add(transcript, 0x4a0), x)
+                let y := mload(add(proof, 0x320))
+                mstore(add(transcript, 0x4c0), y)
+                success := and(validate_ec_point(x, y), success)
+            }
+            {
+                let x := mload(add(proof, 0x340))
+                mstore(add(transcript, 0x4e0), x)
+                let y := mload(add(proof, 0x360))
+                mstore(add(transcript, 0x500), y)
+                success := and(validate_ec_point(x, y), success)
+            }
+            {
+                let x := mload(add(proof, 0x380))
+                mstore(add(transcript, 0x520), x)
+                let y := mload(add(proof, 0x3a0))
+                mstore(add(transcript, 0x540), y)
+                success := and(validate_ec_point(x, y), success)
+            }
+            mstore(
+                add(transcript, 0x560),
+                keccak256(add(transcript, 0x480), 224)
+            )
+            {
+                let hash := mload(add(transcript, 0x560))
+                mstore(add(transcript, 0x580), mod(hash, f_q))
+                mstore(add(transcript, 0x5a0), hash)
+            }
+            mstore(add(transcript, 0x5c0), mod(mload(add(proof, 0x3c0)), f_q))
+            mstore(add(transcript, 0x5e0), mod(mload(add(proof, 0x3e0)), f_q))
+            mstore(add(transcript, 0x600), mod(mload(add(proof, 0x400)), f_q))
+            mstore(add(transcript, 0x620), mod(mload(add(proof, 0x420)), f_q))
+            mstore(add(transcript, 0x640), mod(mload(add(proof, 0x440)), f_q))
+            mstore(add(transcript, 0x660), mod(mload(add(proof, 0x460)), f_q))
+            mstore(add(transcript, 0x680), mod(mload(add(proof, 0x480)), f_q))
+            mstore(add(transcript, 0x6a0), mod(mload(add(proof, 0x4a0)), f_q))
+            mstore(add(transcript, 0x6c0), mod(mload(add(proof, 0x4c0)), f_q))
+            mstore(add(transcript, 0x6e0), mod(mload(add(proof, 0x4e0)), f_q))
+            mstore(add(transcript, 0x700), mod(mload(add(proof, 0x500)), f_q))
+            mstore(add(transcript, 0x720), mod(mload(add(proof, 0x520)), f_q))
+            mstore(add(transcript, 0x740), mod(mload(add(proof, 0x540)), f_q))
+            mstore(add(transcript, 0x760), mod(mload(add(proof, 0x560)), f_q))
+            mstore(add(transcript, 0x780), mod(mload(add(proof, 0x580)), f_q))
+            mstore(add(transcript, 0x7a0), mod(mload(add(proof, 0x5a0)), f_q))
+            mstore(add(transcript, 0x7c0), mod(mload(add(proof, 0x5c0)), f_q))
+            mstore(add(transcript, 0x7e0), mod(mload(add(proof, 0x5e0)), f_q))
+            mstore(add(transcript, 0x800), mod(mload(add(proof, 0x600)), f_q))
+            mstore(add(transcript, 0x820), mod(mload(add(proof, 0x620)), f_q))
+            mstore(add(transcript, 0x840), mod(mload(add(proof, 0x640)), f_q))
+            mstore(add(transcript, 0x860), mod(mload(add(proof, 0x660)), f_q))
+            mstore(add(transcript, 0x880), mod(mload(add(proof, 0x680)), f_q))
+            mstore(add(transcript, 0x8a0), mod(mload(add(proof, 0x6a0)), f_q))
+            mstore(add(transcript, 0x8c0), mod(mload(add(proof, 0x6c0)), f_q))
+            mstore(add(transcript, 0x8e0), mod(mload(add(proof, 0x6e0)), f_q))
+            mstore(add(transcript, 0x900), mod(mload(add(proof, 0x700)), f_q))
+            mstore(add(transcript, 0x920), mod(mload(add(proof, 0x720)), f_q))
+            mstore(add(transcript, 0x940), mod(mload(add(proof, 0x740)), f_q))
+            mstore(add(transcript, 0x960), mod(mload(add(proof, 0x760)), f_q))
+            mstore(add(transcript, 0x980), mod(mload(add(proof, 0x780)), f_q))
+            mstore(add(transcript, 0x9a0), mod(mload(add(proof, 0x7a0)), f_q))
+            mstore(add(transcript, 0x9c0), mod(mload(add(proof, 0x7c0)), f_q))
+            mstore(add(transcript, 0x9e0), mod(mload(add(proof, 0x7e0)), f_q))
+            mstore(add(transcript, 0xa00), mod(mload(add(proof, 0x800)), f_q))
+            mstore(add(transcript, 0xa20), mod(mload(add(proof, 0x820)), f_q))
+            mstore(add(transcript, 0xa40), mod(mload(add(proof, 0x840)), f_q))
+            mstore(add(transcript, 0xa60), mod(mload(add(proof, 0x860)), f_q))
+            mstore(add(transcript, 0xa80), mod(mload(add(proof, 0x880)), f_q))
+            mstore(add(transcript, 0xaa0), mod(mload(add(proof, 0x8a0)), f_q))
+            mstore(add(transcript, 0xac0), mod(mload(add(proof, 0x8c0)), f_q))
+            mstore(add(transcript, 0xae0), mod(mload(add(proof, 0x8e0)), f_q))
+            mstore(add(transcript, 0xb00), mod(mload(add(proof, 0x900)), f_q))
+            mstore(
+                add(transcript, 0xb20),
+                keccak256(add(transcript, 0x5a0), 1408)
+            )
+            {
+                let hash := mload(add(transcript, 0xb20))
+                mstore(add(transcript, 0xb40), mod(hash, f_q))
+                mstore(add(transcript, 0xb60), hash)
+            }
+            {
+                let x := mload(add(proof, 0x920))
+                mstore(add(transcript, 0xb80), x)
+                let y := mload(add(proof, 0x940))
+                mstore(add(transcript, 0xba0), y)
+                success := and(validate_ec_point(x, y), success)
+            }
+            {
+                let x := mload(add(proof, 0x960))
+                mstore(add(transcript, 0xbc0), x)
+                let y := mload(add(proof, 0x980))
+                mstore(add(transcript, 0xbe0), y)
+                success := and(validate_ec_point(x, y), success)
+            }
+            {
+                let x := mload(add(proof, 0x9a0))
+                mstore(add(transcript, 0xc00), x)
+                let y := mload(add(proof, 0x9c0))
+                mstore(add(transcript, 0xc20), y)
+                success := and(validate_ec_point(x, y), success)
+            }
+            {
+                let x := mload(add(proof, 0x9e0))
+                mstore(add(transcript, 0xc40), x)
+                let y := mload(add(proof, 0xa00))
+                mstore(add(transcript, 0xc60), y)
+                success := and(validate_ec_point(x, y), success)
+            }
+            {
+                let x := mload(add(proof, 0xa20))
+                mstore(add(transcript, 0xc80), x)
+                let y := mload(add(proof, 0xa40))
+                mstore(add(transcript, 0xca0), y)
+                success := and(validate_ec_point(x, y), success)
+            }
+            {
+                let x := mload(add(proof, 0xa60))
+                mstore(add(transcript, 0xcc0), x)
+                let y := mload(add(proof, 0xa80))
+                mstore(add(transcript, 0xce0), y)
+                success := and(validate_ec_point(x, y), success)
+            }
+            mstore(
+                add(transcript, 0xd00),
+                keccak256(add(transcript, 0xb60), 416)
+            )
+            {
+                let hash := mload(add(transcript, 0xd00))
+                mstore(add(transcript, 0xd20), mod(hash, f_q))
+                mstore(add(transcript, 0xd40), hash)
+            }
+            mstore(
+                add(transcript, 0xd60),
+                mulmod(
+                    mload(add(transcript, 0x580)),
+                    mload(add(transcript, 0x580)),
+                    f_q
+                )
+            )
+            mstore(
+                add(transcript, 0xd80),
+                mulmod(
+                    mload(add(transcript, 0xd60)),
+                    mload(add(transcript, 0xd60)),
+                    f_q
+                )
+            )
+            mstore(
+                add(transcript, 0xda0),
+                mulmod(
+                    mload(add(transcript, 0xd80)),
+                    mload(add(transcript, 0xd80)),
+                    f_q
+                )
+            )
+            mstore(
+                add(transcript, 0xdc0),
+                mulmod(
+                    mload(add(transcript, 0xda0)),
+                    mload(add(transcript, 0xda0)),
+                    f_q
+                )
+            )
+            mstore(
+                add(transcript, 0xde0),
+                mulmod(
+                    mload(add(transcript, 0xdc0)),
+                    mload(add(transcript, 0xdc0)),
+                    f_q
+                )
+            )
+            mstore(
+                add(transcript, 0xe00),
+                mulmod(
+                    mload(add(transcript, 0xde0)),
+                    mload(add(transcript, 0xde0)),
+                    f_q
+                )
+            )
+            mstore(
+                add(transcript, 0xe20),
+                mulmod(
+                    mload(add(transcript, 0xe00)),
+                    mload(add(transcript, 0xe00)),
+                    f_q
+                )
+            )
+            mstore(
+                add(transcript, 0xe40),
+                mulmod(
+                    mload(add(transcript, 0xe20)),
+                    mload(add(transcript, 0xe20)),
+                    f_q
+                )
+            )
+            mstore(
+                add(transcript, 0xe60),
+                mulmod(
+                    mload(add(transcript, 0xe40)),
+                    mload(add(transcript, 0xe40)),
+                    f_q
+                )
+            )
+            mstore(
+                add(transcript, 0xe80),
+                mulmod(
+                    mload(add(transcript, 0xe60)),
+                    mload(add(transcript, 0xe60)),
+                    f_q
+                )
+            )
+            mstore(
+                add(transcript, 0xea0),
+                mulmod(
+                    mload(add(transcript, 0xe80)),
+                    mload(add(transcript, 0xe80)),
+                    f_q
+                )
+            )
+            mstore(
+                add(transcript, 0xec0),
+                mulmod(
+                    mload(add(transcript, 0xea0)),
+                    mload(add(transcript, 0xea0)),
+                    f_q
+                )
+            )
+            mstore(
+                add(transcript, 0xee0),
+                mulmod(
+                    mload(add(transcript, 0xec0)),
+                    mload(add(transcript, 0xec0)),
+                    f_q
+                )
+            )
+            mstore(
+                add(transcript, 0xf00),
+                mulmod(
+                    mload(add(transcript, 0xee0)),
+                    mload(add(transcript, 0xee0)),
+                    f_q
+                )
+            )
+            mstore(
+                add(transcript, 0xf20),
+                mulmod(
+                    mload(add(transcript, 0xf00)),
+                    mload(add(transcript, 0xf00)),
+                    f_q
+                )
+            )
+            mstore(
+                add(transcript, 0xf40),
+                mulmod(
+                    mload(add(transcript, 0xf20)),
+                    mload(add(transcript, 0xf20)),
+                    f_q
+                )
+            )
+            mstore(
+                add(transcript, 0xf60),
+                mulmod(
+                    mload(add(transcript, 0xf40)),
+                    mload(add(transcript, 0xf40)),
+                    f_q
+                )
+            )
+            mstore(
+                add(transcript, 0xf80),
+                addmod(
+                    mload(add(transcript, 0xf60)),
+                    21888242871839275222246405745257275088548364400416034343698204186575808495616,
+                    f_q
+                )
+            )
+            mstore(
+                add(transcript, 0xfa0),
+                mulmod(
+                    mload(add(transcript, 0xf80)),
+                    21888075877798810139885396174900942254113179552665176677420557563313886988289,
+                    f_q
+                )
+            )
+            mstore(
+                add(transcript, 0xfc0),
+                mulmod(
+                    mload(add(transcript, 0xfa0)),
+                    21180393220728113421338195116216869725258066600961496947533653125588029756005,
+                    f_q
+                )
+            )
+            mstore(
+                add(transcript, 0xfe0),
+                addmod(
+                    mload(add(transcript, 0x580)),
+                    707849651111161800908210629040405363290297799454537396164551060987778739612,
+                    f_q
+                )
+            )
+            mstore(
+                add(transcript, 0x1000),
+                mulmod(
+                    mload(add(transcript, 0xfa0)),
+                    18801136258871406524726641978934912926273987048785013233465874845411408769764,
+                    f_q
+                )
+            )
+            mstore(
+                add(transcript, 0x1020),
+                addmod(
+                    mload(add(transcript, 0x580)),
+                    3087106612967868697519763766322362162274377351631021110232329341164399725853,
+                    f_q
+                )
+            )
+            mstore(
+                add(transcript, 0x1040),
+                mulmod(
+                    mload(add(transcript, 0xfa0)),
+                    13137266746974929847674828718073699700748973485900204084410541910719500618841,
+                    f_q
+                )
+            )
+            mstore(
+                add(transcript, 0x1060),
+                addmod(
+                    mload(add(transcript, 0x580)),
+                    8750976124864345374571577027183575387799390914515830259287662275856307876776,
+                    f_q
+                )
+            )
+            mstore(
+                add(transcript, 0x1080),
+                mulmod(
+                    mload(add(transcript, 0xfa0)),
+                    14204982954615820785730815556166377574172276341958019443243371773666809943588,
+                    f_q
+                )
+            )
+            mstore(
+                add(transcript, 0x10a0),
+                addmod(
+                    mload(add(transcript, 0x580)),
+                    7683259917223454436515590189090897514376088058458014900454832412908998552029,
+                    f_q
+                )
+            )
+            mstore(
+                add(transcript, 0x10c0),
+                mulmod(
+                    mload(add(transcript, 0xfa0)),
+                    9798514389911400568976296423560720718971335345616984532185711118739339214189,
+                    f_q
+                )
+            )
+            mstore(
+                add(transcript, 0x10e0),
+                addmod(
+                    mload(add(transcript, 0x580)),
+                    12089728481927874653270109321696554369577029054799049811512493067836469281428,
+                    f_q
+                )
+            )
+            mstore(
+                add(transcript, 0x1100),
+                mulmod(
+                    mload(add(transcript, 0xfa0)),
+                    5857228514216831962358810454360739186987616060007133076514874820078026801648,
+                    f_q
+                )
+            )
+            mstore(
+                add(transcript, 0x1120),
+                addmod(
+                    mload(add(transcript, 0x580)),
+                    16031014357622443259887595290896535901560748340408901267183329366497781693969,
+                    f_q
+                )
+            )
+            mstore(
+                add(transcript, 0x1140),
+                mulmod(
+                    mload(add(transcript, 0xfa0)),
+                    11402394834529375719535454173347509224290498423785625657829583372803806900475,
+                    f_q
+                )
+            )
+            mstore(
+                add(transcript, 0x1160),
+                addmod(
+                    mload(add(transcript, 0x580)),
+                    10485848037309899502710951571909765864257865976630408685868620813772001595142,
+                    f_q
+                )
+            )
+            mstore(
+                add(transcript, 0x1180),
+                mulmod(mload(add(transcript, 0xfa0)), 1, f_q)
+            )
+            mstore(
+                add(transcript, 0x11a0),
+                addmod(
+                    mload(add(transcript, 0x580)),
+                    21888242871839275222246405745257275088548364400416034343698204186575808495616,
+                    f_q
+                )
+            )
+            {
+                let prod := mload(add(transcript, 0xfe0))
+                prod := mulmod(mload(add(transcript, 0x1020)), prod, f_q)
+                mstore(add(transcript, 0x11c0), prod)
+                prod := mulmod(mload(add(transcript, 0x1060)), prod, f_q)
+                mstore(add(transcript, 0x11e0), prod)
+                prod := mulmod(mload(add(transcript, 0x10a0)), prod, f_q)
+                mstore(add(transcript, 0x1200), prod)
+                prod := mulmod(mload(add(transcript, 0x10e0)), prod, f_q)
+                mstore(add(transcript, 0x1220), prod)
+                prod := mulmod(mload(add(transcript, 0x1120)), prod, f_q)
+                mstore(add(transcript, 0x1240), prod)
+                prod := mulmod(mload(add(transcript, 0x1160)), prod, f_q)
+                mstore(add(transcript, 0x1260), prod)
+                prod := mulmod(mload(add(transcript, 0x11a0)), prod, f_q)
+                mstore(add(transcript, 0x1280), prod)
+                prod := mulmod(mload(add(transcript, 0xf80)), prod, f_q)
+                mstore(add(transcript, 0x12a0), prod)
+            }
+            mstore(add(transcript, 0x12e0), 32)
+            mstore(add(transcript, 0x1300), 32)
+            mstore(add(transcript, 0x1320), 32)
+            mstore(add(transcript, 0x1340), mload(add(transcript, 0x12a0)))
+            mstore(
+                add(transcript, 0x1360),
+                21888242871839275222246405745257275088548364400416034343698204186575808495615
+            )
+            mstore(
+                add(transcript, 0x1380),
+                21888242871839275222246405745257275088548364400416034343698204186575808495617
+            )
+            success := and(
+                eq(
+                    staticcall(
+                        gas(),
+                        0x5,
+                        add(transcript, 0x12e0),
+                        0xc0,
+                        add(transcript, 0x12c0),
+                        0x20
+                    ),
+                    1
+                ),
+                success
+            )
+            {
+                let inv := mload(add(transcript, 0x12c0))
+                let v
+                v := mload(add(transcript, 0xf80))
+                mstore(
+                    add(transcript, 0xf80),
+                    mulmod(mload(add(transcript, 0x1280)), inv, f_q)
+                )
+                inv := mulmod(v, inv, f_q)
+                v := mload(add(transcript, 0x11a0))
+                mstore(
+                    add(transcript, 0x11a0),
+                    mulmod(mload(add(transcript, 0x1260)), inv, f_q)
+                )
+                inv := mulmod(v, inv, f_q)
+                v := mload(add(transcript, 0x1160))
+                mstore(
+                    add(transcript, 0x1160),
+                    mulmod(mload(add(transcript, 0x1240)), inv, f_q)
+                )
+                inv := mulmod(v, inv, f_q)
+                v := mload(add(transcript, 0x1120))
+                mstore(
+                    add(transcript, 0x1120),
+                    mulmod(mload(add(transcript, 0x1220)), inv, f_q)
+                )
+                inv := mulmod(v, inv, f_q)
+                v := mload(add(transcript, 0x10e0))
+                mstore(
+                    add(transcript, 0x10e0),
+                    mulmod(mload(add(transcript, 0x1200)), inv, f_q)
+                )
+                inv := mulmod(v, inv, f_q)
+                v := mload(add(transcript, 0x10a0))
+                mstore(
+                    add(transcript, 0x10a0),
+                    mulmod(mload(add(transcript, 0x11e0)), inv, f_q)
+                )
+                inv := mulmod(v, inv, f_q)
+                v := mload(add(transcript, 0x1060))
+                mstore(
+                    add(transcript, 0x1060),
+                    mulmod(mload(add(transcript, 0x11c0)), inv, f_q)
+                )
+                inv := mulmod(v, inv, f_q)
+                v := mload(add(transcript, 0x1020))
+                mstore(
+                    add(transcript, 0x1020),
+                    mulmod(mload(add(transcript, 0xfe0)), inv, f_q)
+                )
+                inv := mulmod(v, inv, f_q)
+                mstore(add(transcript, 0xfe0), inv)
+            }
+            mstore(
+                add(transcript, 0x13a0),
+                mulmod(
+                    mload(add(transcript, 0xfc0)),
+                    mload(add(transcript, 0xfe0)),
+                    f_q
+                )
+            )
+            mstore(
+                add(transcript, 0x13c0),
+                mulmod(
+                    mload(add(transcript, 0x1000)),
+                    mload(add(transcript, 0x1020)),
+                    f_q
+                )
+            )
+            mstore(
+                add(transcript, 0x13e0),
+                mulmod(
+                    mload(add(transcript, 0x1040)),
+                    mload(add(transcript, 0x1060)),
+                    f_q
+                )
+            )
+            mstore(
+                add(transcript, 0x1400),
+                mulmod(
+                    mload(add(transcript, 0x1080)),
+                    mload(add(transcript, 0x10a0)),
+                    f_q
+                )
+            )
+            mstore(
+                add(transcript, 0x1420),
+                mulmod(
+                    mload(add(transcript, 0x10c0)),
+                    mload(add(transcript, 0x10e0)),
+                    f_q
+                )
+            )
+            mstore(
+                add(transcript, 0x1440),
+                mulmod(
+                    mload(add(transcript, 0x1100)),
+                    mload(add(transcript, 0x1120)),
+                    f_q
+                )
+            )
+            mstore(
+                add(transcript, 0x1460),
+                mulmod(
+                    mload(add(transcript, 0x1140)),
+                    mload(add(transcript, 0x1160)),
+                    f_q
+                )
+            )
+            mstore(
+                add(transcript, 0x1480),
+                mulmod(
+                    mload(add(transcript, 0x1180)),
+                    mload(add(transcript, 0x11a0)),
+                    f_q
+                )
+            )
+            mstore(
+                add(transcript, 0x14a0),
+                mulmod(
+                    mload(add(transcript, 0x600)),
+                    mload(add(transcript, 0x5e0)),
+                    f_q
+                )
+            )
+            mstore(
+                add(transcript, 0x14c0),
+                addmod(
+                    mload(add(transcript, 0x5c0)),
+                    mload(add(transcript, 0x14a0)),
+                    f_q
+                )
+            )
+            mstore(
+                add(transcript, 0x14e0),
+                addmod(
+                    mload(add(transcript, 0x14c0)),
+                    sub(f_q, mload(add(transcript, 0x620))),
+                    f_q
+                )
+            )
+            mstore(
+                add(transcript, 0x1500),
+                mulmod(
+                    mload(add(transcript, 0x14e0)),
+                    mload(add(transcript, 0x820)),
+                    f_q
+                )
+            )
+            mstore(
+                add(transcript, 0x1520),
+                mulmod(
+                    mload(add(transcript, 0x460)),
+                    mload(add(transcript, 0x1500)),
+                    f_q
+                )
+            )
+            mstore(
+                add(transcript, 0x1540),
+                mulmod(
+                    mload(add(transcript, 0x680)),
+                    mload(add(transcript, 0x660)),
+                    f_q
+                )
+            )
+            mstore(
+                add(transcript, 0x1560),
+                addmod(
+                    mload(add(transcript, 0x640)),
+                    mload(add(transcript, 0x1540)),
+                    f_q
+                )
+            )
+            mstore(
+                add(transcript, 0x1580),
+                addmod(
+                    mload(add(transcript, 0x1560)),
+                    sub(f_q, mload(add(transcript, 0x6a0))),
+                    f_q
+                )
+            )
+            mstore(
+                add(transcript, 0x15a0),
+                mulmod(
+                    mload(add(transcript, 0x1580)),
+                    mload(add(transcript, 0x840)),
+                    f_q
+                )
+            )
+            mstore(
+                add(transcript, 0x15c0),
+                addmod(
+                    mload(add(transcript, 0x1520)),
+                    mload(add(transcript, 0x15a0)),
+                    f_q
+                )
+            )
+            mstore(
+                add(transcript, 0x15e0),
+                mulmod(
+                    mload(add(transcript, 0x460)),
+                    mload(add(transcript, 0x15c0)),
+                    f_q
+                )
+            )
+            mstore(
+                add(transcript, 0x1600),
+                mulmod(
+                    mload(add(transcript, 0x700)),
+                    mload(add(transcript, 0x6e0)),
+                    f_q
+                )
+            )
+            mstore(
+                add(transcript, 0x1620),
+                addmod(
+                    mload(add(transcript, 0x6c0)),
+                    mload(add(transcript, 0x1600)),
+                    f_q
+                )
+            )
+            mstore(
+                add(transcript, 0x1640),
+                addmod(
+                    mload(add(transcript, 0x1620)),
+                    sub(f_q, mload(add(transcript, 0x720))),
+                    f_q
+                )
+            )
+            mstore(
+                add(transcript, 0x1660),
+                mulmod(
+                    mload(add(transcript, 0x1640)),
+                    mload(add(transcript, 0x860)),
+                    f_q
+                )
+            )
+            mstore(
+                add(transcript, 0x1680),
+                addmod(
+                    mload(add(transcript, 0x15e0)),
+                    mload(add(transcript, 0x1660)),
+                    f_q
+                )
+            )
+            mstore(
+                add(transcript, 0x16a0),
+                mulmod(
+                    mload(add(transcript, 0x460)),
+                    mload(add(transcript, 0x1680)),
+                    f_q
+                )
+            )
+            mstore(
+                add(transcript, 0x16c0),
+                mulmod(
+                    mload(add(transcript, 0x780)),
+                    mload(add(transcript, 0x760)),
+                    f_q
+                )
+            )
+            mstore(
+                add(transcript, 0x16e0),
+                addmod(
+                    mload(add(transcript, 0x740)),
+                    mload(add(transcript, 0x16c0)),
+                    f_q
+                )
+            )
+            mstore(
+                add(transcript, 0x1700),
+                addmod(
+                    mload(add(transcript, 0x16e0)),
+                    sub(f_q, mload(add(transcript, 0x7a0))),
+                    f_q
+                )
+            )
+            mstore(
+                add(transcript, 0x1720),
+                mulmod(
+                    mload(add(transcript, 0x1700)),
+                    mload(add(transcript, 0x880)),
+                    f_q
+                )
+            )
+            mstore(
+                add(transcript, 0x1740),
+                addmod(
+                    mload(add(transcript, 0x16a0)),
+                    mload(add(transcript, 0x1720)),
+                    f_q
+                )
+            )
+            mstore(
+                add(transcript, 0x1760),
+                mulmod(
+                    mload(add(transcript, 0x460)),
+                    mload(add(transcript, 0x1740)),
+                    f_q
+                )
+            )
+            mstore(
+                add(transcript, 0x1780),
+                addmod(1, sub(f_q, mload(add(transcript, 0x980))), f_q)
+            )
+            mstore(
+                add(transcript, 0x17a0),
+                mulmod(
+                    mload(add(transcript, 0x1780)),
+                    mload(add(transcript, 0x1480)),
+                    f_q
+                )
+            )
+            mstore(
+                add(transcript, 0x17c0),
+                addmod(
+                    mload(add(transcript, 0x1760)),
+                    mload(add(transcript, 0x17a0)),
+                    f_q
+                )
+            )
+            mstore(
+                add(transcript, 0x17e0),
+                mulmod(
+                    mload(add(transcript, 0x460)),
+                    mload(add(transcript, 0x17c0)),
+                    f_q
+                )
+            )
+            mstore(
+                add(transcript, 0x1800),
+                mulmod(
+                    mload(add(transcript, 0xa40)),
+                    mload(add(transcript, 0xa40)),
+                    f_q
+                )
+            )
+            mstore(
+                add(transcript, 0x1820),
+                addmod(
+                    mload(add(transcript, 0x1800)),
+                    sub(f_q, mload(add(transcript, 0xa40))),
+                    f_q
+                )
+            )
+            mstore(
+                add(transcript, 0x1840),
+                mulmod(
+                    mload(add(transcript, 0x1820)),
+                    mload(add(transcript, 0x13a0)),
+                    f_q
+                )
+            )
+            mstore(
+                add(transcript, 0x1860),
+                addmod(
+                    mload(add(transcript, 0x17e0)),
+                    mload(add(transcript, 0x1840)),
+                    f_q
+                )
+            )
+            mstore(
+                add(transcript, 0x1880),
+                mulmod(
+                    mload(add(transcript, 0x460)),
+                    mload(add(transcript, 0x1860)),
+                    f_q
+                )
+            )
+            mstore(
+                add(transcript, 0x18a0),
+                addmod(
+                    mload(add(transcript, 0x9e0)),
+                    sub(f_q, mload(add(transcript, 0x9c0))),
+                    f_q
+                )
+            )
+            mstore(
+                add(transcript, 0x18c0),
+                mulmod(
+                    mload(add(transcript, 0x18a0)),
+                    mload(add(transcript, 0x1480)),
+                    f_q
+                )
+            )
+            mstore(
+                add(transcript, 0x18e0),
+                addmod(
+                    mload(add(transcript, 0x1880)),
+                    mload(add(transcript, 0x18c0)),
+                    f_q
+                )
+            )
+            mstore(
+                add(transcript, 0x1900),
+                mulmod(
+                    mload(add(transcript, 0x460)),
+                    mload(add(transcript, 0x18e0)),
+                    f_q
+                )
+            )
+            mstore(
+                add(transcript, 0x1920),
+                addmod(
+                    mload(add(transcript, 0xa40)),
+                    sub(f_q, mload(add(transcript, 0xa20))),
+                    f_q
+                )
+            )
+            mstore(
+                add(transcript, 0x1940),
+                mulmod(
+                    mload(add(transcript, 0x1920)),
+                    mload(add(transcript, 0x1480)),
+                    f_q
+                )
+            )
+            mstore(
+                add(transcript, 0x1960),
+                addmod(
+                    mload(add(transcript, 0x1900)),
+                    mload(add(transcript, 0x1940)),
+                    f_q
+                )
+            )
+            mstore(
+                add(transcript, 0x1980),
+                mulmod(
+                    mload(add(transcript, 0x460)),
+                    mload(add(transcript, 0x1960)),
+                    f_q
+                )
+            )
+            mstore(
+                add(transcript, 0x19a0),
+                addmod(1, sub(f_q, mload(add(transcript, 0x13a0))), f_q)
+            )
+            mstore(
+                add(transcript, 0x19c0),
+                addmod(
+                    mload(add(transcript, 0x13c0)),
+                    mload(add(transcript, 0x13e0)),
+                    f_q
+                )
+            )
+            mstore(
+                add(transcript, 0x19e0),
+                addmod(
+                    mload(add(transcript, 0x19c0)),
+                    mload(add(transcript, 0x1400)),
+                    f_q
+                )
+            )
+            mstore(
+                add(transcript, 0x1a00),
+                addmod(
+                    mload(add(transcript, 0x19e0)),
+                    mload(add(transcript, 0x1420)),
+                    f_q
+                )
+            )
+            mstore(
+                add(transcript, 0x1a20),
+                addmod(
+                    mload(add(transcript, 0x1a00)),
+                    mload(add(transcript, 0x1440)),
+                    f_q
+                )
+            )
+            mstore(
+                add(transcript, 0x1a40),
+                addmod(
+                    mload(add(transcript, 0x1a20)),
+                    mload(add(transcript, 0x1460)),
+                    f_q
+                )
+            )
+            mstore(
+                add(transcript, 0x1a60),
+                addmod(
+                    mload(add(transcript, 0x19a0)),
+                    sub(f_q, mload(add(transcript, 0x1a40))),
+                    f_q
+                )
+            )
+            mstore(
+                add(transcript, 0x1a80),
+                mulmod(
+                    mload(add(transcript, 0x8c0)),
+                    mload(add(transcript, 0x260)),
+                    f_q
+                )
+            )
+            mstore(
+                add(transcript, 0x1aa0),
+                addmod(
+                    mload(add(transcript, 0x7e0)),
+                    mload(add(transcript, 0x1a80)),
+                    f_q
+                )
+            )
+            mstore(
+                add(transcript, 0x1ac0),
+                addmod(
+                    mload(add(transcript, 0x1aa0)),
+                    mload(add(transcript, 0x2c0)),
+                    f_q
+                )
+            )
+            mstore(
+                add(transcript, 0x1ae0),
+                mulmod(
+                    mload(add(transcript, 0x8e0)),
+                    mload(add(transcript, 0x260)),
+                    f_q
+                )
+            )
+            mstore(
+                add(transcript, 0x1b00),
+                addmod(
+                    mload(add(transcript, 0x5c0)),
+                    mload(add(transcript, 0x1ae0)),
+                    f_q
+                )
+            )
+            mstore(
+                add(transcript, 0x1b20),
+                addmod(
+                    mload(add(transcript, 0x1b00)),
+                    mload(add(transcript, 0x2c0)),
+                    f_q
+                )
+            )
+            mstore(
+                add(transcript, 0x1b40),
+                mulmod(
+                    mload(add(transcript, 0x1b20)),
+                    mload(add(transcript, 0x1ac0)),
+                    f_q
+                )
+            )
+            mstore(
+                add(transcript, 0x1b60),
+                mulmod(
+                    mload(add(transcript, 0x1b40)),
+                    mload(add(transcript, 0x9a0)),
+                    f_q
+                )
+            )
+            mstore(
+                add(transcript, 0x1b80),
+                mulmod(1, mload(add(transcript, 0x260)), f_q)
+            )
+            mstore(
+                add(transcript, 0x1ba0),
+                mulmod(
+                    mload(add(transcript, 0x580)),
+                    mload(add(transcript, 0x1b80)),
+                    f_q
+                )
+            )
+            mstore(
+                add(transcript, 0x1bc0),
+                addmod(
+                    mload(add(transcript, 0x7e0)),
+                    mload(add(transcript, 0x1ba0)),
+                    f_q
+                )
+            )
+            mstore(
+                add(transcript, 0x1be0),
+                addmod(
+                    mload(add(transcript, 0x1bc0)),
+                    mload(add(transcript, 0x2c0)),
+                    f_q
+                )
+            )
+            mstore(
+                add(transcript, 0x1c00),
+                mulmod(
+                    4131629893567559867359510883348571134090853742863529169391034518566172092834,
+                    mload(add(transcript, 0x260)),
+                    f_q
+                )
+            )
+            mstore(
+                add(transcript, 0x1c20),
+                mulmod(
+                    mload(add(transcript, 0x580)),
+                    mload(add(transcript, 0x1c00)),
+                    f_q
+                )
+            )
+            mstore(
+                add(transcript, 0x1c40),
+                addmod(
+                    mload(add(transcript, 0x5c0)),
+                    mload(add(transcript, 0x1c20)),
+                    f_q
+                )
+            )
+            mstore(
+                add(transcript, 0x1c60),
+                addmod(
+                    mload(add(transcript, 0x1c40)),
+                    mload(add(transcript, 0x2c0)),
+                    f_q
+                )
+            )
+            mstore(
+                add(transcript, 0x1c80),
+                mulmod(
+                    mload(add(transcript, 0x1c60)),
+                    mload(add(transcript, 0x1be0)),
+                    f_q
+                )
+            )
+            mstore(
+                add(transcript, 0x1ca0),
+                mulmod(
+                    mload(add(transcript, 0x1c80)),
+                    mload(add(transcript, 0x980)),
+                    f_q
+                )
+            )
+            mstore(
+                add(transcript, 0x1cc0),
+                addmod(
+                    mload(add(transcript, 0x1b60)),
+                    sub(f_q, mload(add(transcript, 0x1ca0))),
+                    f_q
+                )
+            )
+            mstore(
+                add(transcript, 0x1ce0),
+                mulmod(
+                    mload(add(transcript, 0x1cc0)),
+                    mload(add(transcript, 0x1a60)),
+                    f_q
+                )
+            )
+            mstore(
+                add(transcript, 0x1d00),
+                addmod(
+                    mload(add(transcript, 0x1980)),
+                    mload(add(transcript, 0x1ce0)),
+                    f_q
+                )
+            )
+            mstore(
+                add(transcript, 0x1d20),
+                mulmod(
+                    mload(add(transcript, 0x460)),
+                    mload(add(transcript, 0x1d00)),
+                    f_q
+                )
+            )
+            mstore(
+                add(transcript, 0x1d40),
+                mulmod(
+                    mload(add(transcript, 0x900)),
+                    mload(add(transcript, 0x260)),
+                    f_q
+                )
+            )
+            mstore(
+                add(transcript, 0x1d60),
+                addmod(
+                    mload(add(transcript, 0x640)),
+                    mload(add(transcript, 0x1d40)),
+                    f_q
+                )
+            )
+            mstore(
+                add(transcript, 0x1d80),
+                addmod(
+                    mload(add(transcript, 0x1d60)),
+                    mload(add(transcript, 0x2c0)),
+                    f_q
+                )
+            )
+            mstore(
+                add(transcript, 0x1da0),
+                mulmod(
+                    mload(add(transcript, 0x920)),
+                    mload(add(transcript, 0x260)),
+                    f_q
+                )
+            )
+            mstore(
+                add(transcript, 0x1dc0),
+                addmod(
+                    mload(add(transcript, 0x6c0)),
+                    mload(add(transcript, 0x1da0)),
+                    f_q
+                )
+            )
+            mstore(
+                add(transcript, 0x1de0),
+                addmod(
+                    mload(add(transcript, 0x1dc0)),
+                    mload(add(transcript, 0x2c0)),
+                    f_q
+                )
+            )
+            mstore(
+                add(transcript, 0x1e00),
+                mulmod(
+                    mload(add(transcript, 0x1de0)),
+                    mload(add(transcript, 0x1d80)),
+                    f_q
+                )
+            )
+            mstore(
+                add(transcript, 0x1e20),
+                mulmod(
+                    mload(add(transcript, 0x1e00)),
+                    mload(add(transcript, 0xa00)),
+                    f_q
+                )
+            )
+            mstore(
+                add(transcript, 0x1e40),
+                mulmod(
+                    8910878055287538404433155982483128285667088683464058436815641868457422632747,
+                    mload(add(transcript, 0x260)),
+                    f_q
+                )
+            )
+            mstore(
+                add(transcript, 0x1e60),
+                mulmod(
+                    mload(add(transcript, 0x580)),
+                    mload(add(transcript, 0x1e40)),
+                    f_q
+                )
+            )
+            mstore(
+                add(transcript, 0x1e80),
+                addmod(
+                    mload(add(transcript, 0x640)),
+                    mload(add(transcript, 0x1e60)),
+                    f_q
+                )
+            )
+            mstore(
+                add(transcript, 0x1ea0),
+                addmod(
+                    mload(add(transcript, 0x1e80)),
+                    mload(add(transcript, 0x2c0)),
+                    f_q
+                )
+            )
+            mstore(
+                add(transcript, 0x1ec0),
+                mulmod(
+                    11166246659983828508719468090013646171463329086121580628794302409516816350802,
+                    mload(add(transcript, 0x260)),
+                    f_q
+                )
+            )
+            mstore(
+                add(transcript, 0x1ee0),
+                mulmod(
+                    mload(add(transcript, 0x580)),
+                    mload(add(transcript, 0x1ec0)),
+                    f_q
+                )
+            )
+            mstore(
+                add(transcript, 0x1f00),
+                addmod(
+                    mload(add(transcript, 0x6c0)),
+                    mload(add(transcript, 0x1ee0)),
+                    f_q
+                )
+            )
+            mstore(
+                add(transcript, 0x1f20),
+                addmod(
+                    mload(add(transcript, 0x1f00)),
+                    mload(add(transcript, 0x2c0)),
+                    f_q
+                )
+            )
+            mstore(
+                add(transcript, 0x1f40),
+                mulmod(
+                    mload(add(transcript, 0x1f20)),
+                    mload(add(transcript, 0x1ea0)),
+                    f_q
+                )
+            )
+            mstore(
+                add(transcript, 0x1f60),
+                mulmod(
+                    mload(add(transcript, 0x1f40)),
+                    mload(add(transcript, 0x9e0)),
+                    f_q
+                )
+            )
+            mstore(
+                add(transcript, 0x1f80),
+                addmod(
+                    mload(add(transcript, 0x1e20)),
+                    sub(f_q, mload(add(transcript, 0x1f60))),
+                    f_q
+                )
+            )
+            mstore(
+                add(transcript, 0x1fa0),
+                mulmod(
+                    mload(add(transcript, 0x1f80)),
+                    mload(add(transcript, 0x1a60)),
+                    f_q
+                )
+            )
+            mstore(
+                add(transcript, 0x1fc0),
+                addmod(
+                    mload(add(transcript, 0x1d20)),
+                    mload(add(transcript, 0x1fa0)),
+                    f_q
+                )
+            )
+            mstore(
+                add(transcript, 0x1fe0),
+                mulmod(
+                    mload(add(transcript, 0x460)),
+                    mload(add(transcript, 0x1fc0)),
+                    f_q
+                )
+            )
+            mstore(
+                add(transcript, 0x2000),
+                mulmod(
+                    mload(add(transcript, 0x940)),
+                    mload(add(transcript, 0x260)),
+                    f_q
+                )
+            )
+            mstore(
+                add(transcript, 0x2020),
+                addmod(
+                    mload(add(transcript, 0x740)),
+                    mload(add(transcript, 0x2000)),
+                    f_q
+                )
+            )
+            mstore(
+                add(transcript, 0x2040),
+                addmod(
+                    mload(add(transcript, 0x2020)),
+                    mload(add(transcript, 0x2c0)),
+                    f_q
+                )
+            )
+            mstore(
+                add(transcript, 0x2060),
+                mulmod(
+                    mload(add(transcript, 0x960)),
+                    mload(add(transcript, 0x260)),
+                    f_q
+                )
+            )
+            mstore(
+                add(transcript, 0x2080),
+                addmod(
+                    mload(add(transcript, 0x7c0)),
+                    mload(add(transcript, 0x2060)),
+                    f_q
+                )
+            )
+            mstore(
+                add(transcript, 0x20a0),
+                addmod(
+                    mload(add(transcript, 0x2080)),
+                    mload(add(transcript, 0x2c0)),
+                    f_q
+                )
+            )
+            mstore(
+                add(transcript, 0x20c0),
+                mulmod(
+                    mload(add(transcript, 0x20a0)),
+                    mload(add(transcript, 0x2040)),
+                    f_q
+                )
+            )
+            mstore(
+                add(transcript, 0x20e0),
+                mulmod(
+                    mload(add(transcript, 0x20c0)),
+                    mload(add(transcript, 0xa60)),
+                    f_q
+                )
+            )
+            mstore(
+                add(transcript, 0x2100),
+                mulmod(
+                    284840088355319032285349970403338060113257071685626700086398481893096618818,
+                    mload(add(transcript, 0x260)),
+                    f_q
+                )
+            )
+            mstore(
+                add(transcript, 0x2120),
+                mulmod(
+                    mload(add(transcript, 0x580)),
+                    mload(add(transcript, 0x2100)),
+                    f_q
+                )
+            )
+            mstore(
+                add(transcript, 0x2140),
+                addmod(
+                    mload(add(transcript, 0x740)),
+                    mload(add(transcript, 0x2120)),
+                    f_q
+                )
+            )
+            mstore(
+                add(transcript, 0x2160),
+                addmod(
+                    mload(add(transcript, 0x2140)),
+                    mload(add(transcript, 0x2c0)),
+                    f_q
+                )
+            )
+            mstore(
+                add(transcript, 0x2180),
+                mulmod(
+                    21134065618345176623193549882539580312263652408302468683943992798037078993309,
+                    mload(add(transcript, 0x260)),
+                    f_q
+                )
+            )
+            mstore(
+                add(transcript, 0x21a0),
+                mulmod(
+                    mload(add(transcript, 0x580)),
+                    mload(add(transcript, 0x2180)),
+                    f_q
+                )
+            )
+            mstore(
+                add(transcript, 0x21c0),
+                addmod(
+                    mload(add(transcript, 0x7c0)),
+                    mload(add(transcript, 0x21a0)),
+                    f_q
+                )
+            )
+            mstore(
+                add(transcript, 0x21e0),
+                addmod(
+                    mload(add(transcript, 0x21c0)),
+                    mload(add(transcript, 0x2c0)),
+                    f_q
+                )
+            )
+            mstore(
+                add(transcript, 0x2200),
+                mulmod(
+                    mload(add(transcript, 0x21e0)),
+                    mload(add(transcript, 0x2160)),
+                    f_q
+                )
+            )
+            mstore(
+                add(transcript, 0x2220),
+                mulmod(
+                    mload(add(transcript, 0x2200)),
+                    mload(add(transcript, 0xa40)),
+                    f_q
+                )
+            )
+            mstore(
+                add(transcript, 0x2240),
+                addmod(
+                    mload(add(transcript, 0x20e0)),
+                    sub(f_q, mload(add(transcript, 0x2220))),
+                    f_q
+                )
+            )
+            mstore(
+                add(transcript, 0x2260),
+                mulmod(
+                    mload(add(transcript, 0x2240)),
+                    mload(add(transcript, 0x1a60)),
+                    f_q
+                )
+            )
+            mstore(
+                add(transcript, 0x2280),
+                addmod(
+                    mload(add(transcript, 0x1fe0)),
+                    mload(add(transcript, 0x2260)),
+                    f_q
+                )
+            )
+            mstore(
+                add(transcript, 0x22a0),
+                mulmod(
+                    mload(add(transcript, 0x460)),
+                    mload(add(transcript, 0x2280)),
+                    f_q
+                )
+            )
+            mstore(
+                add(transcript, 0x22c0),
+                addmod(1, sub(f_q, mload(add(transcript, 0xa80))), f_q)
+            )
+            mstore(
+                add(transcript, 0x22e0),
+                mulmod(
+                    mload(add(transcript, 0x22c0)),
+                    mload(add(transcript, 0x1480)),
+                    f_q
+                )
+            )
+            mstore(
+                add(transcript, 0x2300),
+                addmod(
+                    mload(add(transcript, 0x22a0)),
+                    mload(add(transcript, 0x22e0)),
+                    f_q
+                )
+            )
+            mstore(
+                add(transcript, 0x2320),
+                mulmod(
+                    mload(add(transcript, 0x460)),
+                    mload(add(transcript, 0x2300)),
+                    f_q
+                )
+            )
+            mstore(
+                add(transcript, 0x2340),
+                mulmod(
+                    mload(add(transcript, 0xa80)),
+                    mload(add(transcript, 0xa80)),
+                    f_q
+                )
+            )
+            mstore(
+                add(transcript, 0x2360),
+                addmod(
+                    mload(add(transcript, 0x2340)),
+                    sub(f_q, mload(add(transcript, 0xa80))),
+                    f_q
+                )
+            )
+            mstore(
+                add(transcript, 0x2380),
+                mulmod(
+                    mload(add(transcript, 0x2360)),
+                    mload(add(transcript, 0x13a0)),
+                    f_q
+                )
+            )
+            mstore(
+                add(transcript, 0x23a0),
+                addmod(
+                    mload(add(transcript, 0x2320)),
+                    mload(add(transcript, 0x2380)),
+                    f_q
+                )
+            )
+            mstore(
+                add(transcript, 0x23c0),
+                mulmod(
+                    mload(add(transcript, 0x460)),
+                    mload(add(transcript, 0x23a0)),
+                    f_q
+                )
+            )
+            mstore(
+                add(transcript, 0x23e0),
+                addmod(
+                    mload(add(transcript, 0xac0)),
+                    mload(add(transcript, 0x260)),
+                    f_q
+                )
+            )
+            mstore(
+                add(transcript, 0x2400),
+                mulmod(
+                    mload(add(transcript, 0x23e0)),
+                    mload(add(transcript, 0xaa0)),
+                    f_q
+                )
+            )
+            mstore(
+                add(transcript, 0x2420),
+                addmod(
+                    mload(add(transcript, 0xb00)),
+                    mload(add(transcript, 0x2c0)),
+                    f_q
+                )
+            )
+            mstore(
+                add(transcript, 0x2440),
+                mulmod(
+                    mload(add(transcript, 0x2420)),
+                    mload(add(transcript, 0x2400)),
+                    f_q
+                )
+            )
+            mstore(
+                add(transcript, 0x2460),
+                addmod(
+                    mload(add(transcript, 0x7c0)),
+                    mload(add(transcript, 0x260)),
+                    f_q
+                )
+            )
+            mstore(
+                add(transcript, 0x2480),
+                mulmod(
+                    mload(add(transcript, 0x2460)),
+                    mload(add(transcript, 0xa80)),
+                    f_q
+                )
+            )
+            mstore(
+                add(transcript, 0x24a0),
+                addmod(
+                    mload(add(transcript, 0x800)),
+                    mload(add(transcript, 0x2c0)),
+                    f_q
+                )
+            )
+            mstore(
+                add(transcript, 0x24c0),
+                mulmod(
+                    mload(add(transcript, 0x24a0)),
+                    mload(add(transcript, 0x2480)),
+                    f_q
+                )
+            )
+            mstore(
+                add(transcript, 0x24e0),
+                addmod(
+                    mload(add(transcript, 0x2440)),
+                    sub(f_q, mload(add(transcript, 0x24c0))),
+                    f_q
+                )
+            )
+            mstore(
+                add(transcript, 0x2500),
+                mulmod(
+                    mload(add(transcript, 0x24e0)),
+                    mload(add(transcript, 0x1a60)),
+                    f_q
+                )
+            )
+            mstore(
+                add(transcript, 0x2520),
+                addmod(
+                    mload(add(transcript, 0x23c0)),
+                    mload(add(transcript, 0x2500)),
+                    f_q
+                )
+            )
+            mstore(
+                add(transcript, 0x2540),
+                mulmod(
+                    mload(add(transcript, 0x460)),
+                    mload(add(transcript, 0x2520)),
+                    f_q
+                )
+            )
+            mstore(
+                add(transcript, 0x2560),
+                addmod(
+                    mload(add(transcript, 0xac0)),
+                    sub(f_q, mload(add(transcript, 0xb00))),
+                    f_q
+                )
+            )
+            mstore(
+                add(transcript, 0x2580),
+                mulmod(
+                    mload(add(transcript, 0x2560)),
+                    mload(add(transcript, 0x1480)),
+                    f_q
+                )
+            )
+            mstore(
+                add(transcript, 0x25a0),
+                addmod(
+                    mload(add(transcript, 0x2540)),
+                    mload(add(transcript, 0x2580)),
+                    f_q
+                )
+            )
+            mstore(
+                add(transcript, 0x25c0),
+                mulmod(
+                    mload(add(transcript, 0x460)),
+                    mload(add(transcript, 0x25a0)),
+                    f_q
+                )
+            )
+            mstore(
+                add(transcript, 0x25e0),
+                mulmod(
+                    mload(add(transcript, 0x2560)),
+                    mload(add(transcript, 0x1a60)),
+                    f_q
+                )
+            )
+            mstore(
+                add(transcript, 0x2600),
+                addmod(
+                    mload(add(transcript, 0xac0)),
+                    sub(f_q, mload(add(transcript, 0xae0))),
+                    f_q
+                )
+            )
+            mstore(
+                add(transcript, 0x2620),
+                mulmod(
+                    mload(add(transcript, 0x2600)),
+                    mload(add(transcript, 0x25e0)),
+                    f_q
+                )
+            )
+            mstore(
+                add(transcript, 0x2640),
+                addmod(
+                    mload(add(transcript, 0x25c0)),
+                    mload(add(transcript, 0x2620)),
+                    f_q
+                )
+            )
+            mstore(
+                add(transcript, 0x2660),
+                mulmod(
+                    mload(add(transcript, 0xf60)),
+                    mload(add(transcript, 0xf60)),
+                    f_q
+                )
+            )
+            mstore(
+                add(transcript, 0x2680),
+                mulmod(
+                    mload(add(transcript, 0x2660)),
+                    mload(add(transcript, 0xf60)),
+                    f_q
+                )
+            )
+            mstore(
+                add(transcript, 0x26a0),
+                mulmod(1, mload(add(transcript, 0xf60)), f_q)
+            )
+            mstore(
+                add(transcript, 0x26c0),
+                mulmod(1, mload(add(transcript, 0x2660)), f_q)
+            )
+            mstore(
+                add(transcript, 0x26e0),
+                mulmod(
+                    mload(add(transcript, 0x2640)),
+                    mload(add(transcript, 0xf80)),
+                    f_q
+                )
+            )
+            mstore(
+                add(transcript, 0x2700),
+                mulmod(
+                    mload(add(transcript, 0xd20)),
+                    mload(add(transcript, 0xd20)),
+                    f_q
+                )
+            )
+            mstore(
+                add(transcript, 0x2720),
+                mulmod(
+                    mload(add(transcript, 0x2700)),
+                    mload(add(transcript, 0xd20)),
+                    f_q
+                )
+            )
+            mstore(
+                add(transcript, 0x2740),
+                mulmod(
+                    mload(add(transcript, 0x2720)),
+                    mload(add(transcript, 0xd20)),
+                    f_q
+                )
+            )
+            mstore(
+                add(transcript, 0x2760),
+                mulmod(
+                    mload(add(transcript, 0x2740)),
+                    mload(add(transcript, 0xd20)),
+                    f_q
+                )
+            )
+            mstore(
+                add(transcript, 0x2780),
+                mulmod(
+                    mload(add(transcript, 0x2760)),
+                    mload(add(transcript, 0xd20)),
+                    f_q
+                )
+            )
+            mstore(
+                add(transcript, 0x27a0),
+                mulmod(
+                    mload(add(transcript, 0xb40)),
+                    mload(add(transcript, 0xb40)),
+                    f_q
+                )
+            )
+            mstore(
+                add(transcript, 0x27c0),
+                mulmod(
+                    mload(add(transcript, 0x27a0)),
+                    mload(add(transcript, 0xb40)),
+                    f_q
+                )
+            )
+            mstore(
+                add(transcript, 0x27e0),
+                mulmod(
+                    mload(add(transcript, 0x27c0)),
+                    mload(add(transcript, 0xb40)),
+                    f_q
+                )
+            )
+            mstore(
+                add(transcript, 0x2800),
+                mulmod(
+                    mload(add(transcript, 0x27e0)),
+                    mload(add(transcript, 0xb40)),
+                    f_q
+                )
+            )
+            mstore(
+                add(transcript, 0x2820),
+                mulmod(
+                    mload(add(transcript, 0x2800)),
+                    mload(add(transcript, 0xb40)),
+                    f_q
+                )
+            )
+            mstore(
+                add(transcript, 0x2840),
+                mulmod(
+                    mload(add(transcript, 0x2820)),
+                    mload(add(transcript, 0xb40)),
+                    f_q
+                )
+            )
+            mstore(
+                add(transcript, 0x2860),
+                mulmod(
+                    mload(add(transcript, 0x2840)),
+                    mload(add(transcript, 0xb40)),
+                    f_q
+                )
+            )
+            mstore(
+                add(transcript, 0x2880),
+                mulmod(
+                    mload(add(transcript, 0x2860)),
+                    mload(add(transcript, 0xb40)),
+                    f_q
+                )
+            )
+            mstore(
+                add(transcript, 0x28a0),
+                mulmod(
+                    mload(add(transcript, 0x2880)),
+                    mload(add(transcript, 0xb40)),
+                    f_q
+                )
+            )
+            mstore(
+                add(transcript, 0x28c0),
+                mulmod(
+                    mload(add(transcript, 0x28a0)),
+                    mload(add(transcript, 0xb40)),
+                    f_q
+                )
+            )
+            mstore(
+                add(transcript, 0x28e0),
+                mulmod(
+                    mload(add(transcript, 0x28c0)),
+                    mload(add(transcript, 0xb40)),
+                    f_q
+                )
+            )
+            mstore(
+                add(transcript, 0x2900),
+                mulmod(
+                    mload(add(transcript, 0x28e0)),
+                    mload(add(transcript, 0xb40)),
+                    f_q
+                )
+            )
+            mstore(
+                add(transcript, 0x2920),
+                mulmod(
+                    mload(add(transcript, 0x2900)),
+                    mload(add(transcript, 0xb40)),
+                    f_q
+                )
+            )
+            mstore(
+                add(transcript, 0x2940),
+                mulmod(
+                    mload(add(transcript, 0x2920)),
+                    mload(add(transcript, 0xb40)),
+                    f_q
+                )
+            )
+            mstore(
+                add(transcript, 0x2960),
+                mulmod(
+                    mload(add(transcript, 0x2940)),
+                    mload(add(transcript, 0xb40)),
+                    f_q
+                )
+            )
+            mstore(
+                add(transcript, 0x2980),
+                mulmod(
+                    mload(add(transcript, 0x2960)),
+                    mload(add(transcript, 0xb40)),
+                    f_q
+                )
+            )
+            mstore(
+                add(transcript, 0x29a0),
+                mulmod(
+                    mload(add(transcript, 0x2980)),
+                    mload(add(transcript, 0xb40)),
+                    f_q
+                )
+            )
+            mstore(
+                add(transcript, 0x29c0),
+                mulmod(
+                    mload(add(transcript, 0x29a0)),
+                    mload(add(transcript, 0xb40)),
+                    f_q
+                )
+            )
+            mstore(
+                add(transcript, 0x29e0),
+                mulmod(
+                    mload(add(transcript, 0x29c0)),
+                    mload(add(transcript, 0xb40)),
+                    f_q
+                )
+            )
+            mstore(
+                add(transcript, 0x2a00),
+                mulmod(
+                    mload(add(transcript, 0x29e0)),
+                    mload(add(transcript, 0xb40)),
+                    f_q
+                )
+            )
+            mstore(
+                add(transcript, 0x2a20),
+                mulmod(
+                    mload(add(transcript, 0x2a00)),
+                    mload(add(transcript, 0xb40)),
+                    f_q
+                )
+            )
+            mstore(
+                add(transcript, 0x2a40),
+                mulmod(
+                    mload(add(transcript, 0x2a20)),
+                    mload(add(transcript, 0xb40)),
+                    f_q
+                )
+            )
+            mstore(
+                add(transcript, 0x2a60),
+                mulmod(
+                    mload(add(transcript, 0x2a40)),
+                    mload(add(transcript, 0xb40)),
+                    f_q
+                )
+            )
+            mstore(
+                add(transcript, 0x2a80),
+                mulmod(
+                    mload(add(transcript, 0x2a60)),
+                    mload(add(transcript, 0xb40)),
+                    f_q
+                )
+            )
+            mstore(
+                add(transcript, 0x2aa0),
+                mulmod(sub(f_q, mload(add(transcript, 0x5c0))), 1, f_q)
+            )
+            mstore(
+                add(transcript, 0x2ac0),
+                mulmod(
+                    sub(f_q, mload(add(transcript, 0x640))),
+                    mload(add(transcript, 0xb40)),
+                    f_q
+                )
+            )
+            mstore(
+                add(transcript, 0x2ae0),
+                mulmod(1, mload(add(transcript, 0xb40)), f_q)
+            )
+            mstore(
+                add(transcript, 0x2b00),
+                addmod(
+                    mload(add(transcript, 0x2aa0)),
+                    mload(add(transcript, 0x2ac0)),
+                    f_q
+                )
+            )
+            mstore(
+                add(transcript, 0x2b20),
+                mulmod(
+                    sub(f_q, mload(add(transcript, 0x6c0))),
+                    mload(add(transcript, 0x27a0)),
+                    f_q
+                )
+            )
+            mstore(
+                add(transcript, 0x2b40),
+                mulmod(1, mload(add(transcript, 0x27a0)), f_q)
+            )
+            mstore(
+                add(transcript, 0x2b60),
+                addmod(
+                    mload(add(transcript, 0x2b00)),
+                    mload(add(transcript, 0x2b20)),
+                    f_q
+                )
+            )
+            mstore(
+                add(transcript, 0x2b80),
+                mulmod(
+                    sub(f_q, mload(add(transcript, 0x740))),
+                    mload(add(transcript, 0x27c0)),
+                    f_q
+                )
+            )
+            mstore(
+                add(transcript, 0x2ba0),
+                mulmod(1, mload(add(transcript, 0x27c0)), f_q)
+            )
+            mstore(
+                add(transcript, 0x2bc0),
+                addmod(
+                    mload(add(transcript, 0x2b60)),
+                    mload(add(transcript, 0x2b80)),
+                    f_q
+                )
+            )
+            mstore(
+                add(transcript, 0x2be0),
+                mulmod(
+                    sub(f_q, mload(add(transcript, 0x7c0))),
+                    mload(add(transcript, 0x27e0)),
+                    f_q
+                )
+            )
+            mstore(
+                add(transcript, 0x2c00),
+                mulmod(1, mload(add(transcript, 0x27e0)), f_q)
+            )
+            mstore(
+                add(transcript, 0x2c20),
+                addmod(
+                    mload(add(transcript, 0x2bc0)),
+                    mload(add(transcript, 0x2be0)),
+                    f_q
+                )
+            )
+            mstore(
+                add(transcript, 0x2c40),
+                mulmod(
+                    sub(f_q, mload(add(transcript, 0x980))),
+                    mload(add(transcript, 0x2800)),
+                    f_q
+                )
+            )
+            mstore(
+                add(transcript, 0x2c60),
+                mulmod(1, mload(add(transcript, 0x2800)), f_q)
+            )
+            mstore(
+                add(transcript, 0x2c80),
+                addmod(
+                    mload(add(transcript, 0x2c20)),
+                    mload(add(transcript, 0x2c40)),
+                    f_q
+                )
+            )
+            mstore(
+                add(transcript, 0x2ca0),
+                mulmod(
+                    sub(f_q, mload(add(transcript, 0x9e0))),
+                    mload(add(transcript, 0x2820)),
+                    f_q
+                )
+            )
+            mstore(
+                add(transcript, 0x2cc0),
+                mulmod(1, mload(add(transcript, 0x2820)), f_q)
+            )
+            mstore(
+                add(transcript, 0x2ce0),
+                addmod(
+                    mload(add(transcript, 0x2c80)),
+                    mload(add(transcript, 0x2ca0)),
+                    f_q
+                )
+            )
+            mstore(
+                add(transcript, 0x2d00),
+                mulmod(
+                    sub(f_q, mload(add(transcript, 0xa40))),
+                    mload(add(transcript, 0x2840)),
+                    f_q
+                )
+            )
+            mstore(
+                add(transcript, 0x2d20),
+                mulmod(1, mload(add(transcript, 0x2840)), f_q)
+            )
+            mstore(
+                add(transcript, 0x2d40),
+                addmod(
+                    mload(add(transcript, 0x2ce0)),
+                    mload(add(transcript, 0x2d00)),
+                    f_q
+                )
+            )
+            mstore(
+                add(transcript, 0x2d60),
+                mulmod(
+                    sub(f_q, mload(add(transcript, 0xa80))),
+                    mload(add(transcript, 0x2860)),
+                    f_q
+                )
+            )
+            mstore(
+                add(transcript, 0x2d80),
+                mulmod(1, mload(add(transcript, 0x2860)), f_q)
+            )
+            mstore(
+                add(transcript, 0x2da0),
+                addmod(
+                    mload(add(transcript, 0x2d40)),
+                    mload(add(transcript, 0x2d60)),
+                    f_q
+                )
+            )
+            mstore(
+                add(transcript, 0x2dc0),
+                mulmod(
+                    sub(f_q, mload(add(transcript, 0xac0))),
+                    mload(add(transcript, 0x2880)),
+                    f_q
+                )
+            )
+            mstore(
+                add(transcript, 0x2de0),
+                mulmod(1, mload(add(transcript, 0x2880)), f_q)
+            )
+            mstore(
+                add(transcript, 0x2e00),
+                addmod(
+                    mload(add(transcript, 0x2da0)),
+                    mload(add(transcript, 0x2dc0)),
+                    f_q
+                )
+            )
+            mstore(
+                add(transcript, 0x2e20),
+                mulmod(
+                    sub(f_q, mload(add(transcript, 0xb00))),
+                    mload(add(transcript, 0x28a0)),
+                    f_q
+                )
+            )
+            mstore(
+                add(transcript, 0x2e40),
+                mulmod(1, mload(add(transcript, 0x28a0)), f_q)
+            )
+            mstore(
+                add(transcript, 0x2e60),
+                addmod(
+                    mload(add(transcript, 0x2e00)),
+                    mload(add(transcript, 0x2e20)),
+                    f_q
+                )
+            )
+            mstore(
+                add(transcript, 0x2e80),
+                mulmod(
+                    sub(f_q, mload(add(transcript, 0x7e0))),
+                    mload(add(transcript, 0x28c0)),
+                    f_q
+                )
+            )
+            mstore(
+                add(transcript, 0x2ea0),
+                mulmod(1, mload(add(transcript, 0x28c0)), f_q)
+            )
+            mstore(
+                add(transcript, 0x2ec0),
+                addmod(
+                    mload(add(transcript, 0x2e60)),
+                    mload(add(transcript, 0x2e80)),
+                    f_q
+                )
+            )
+            mstore(
+                add(transcript, 0x2ee0),
+                mulmod(
+                    sub(f_q, mload(add(transcript, 0x800))),
+                    mload(add(transcript, 0x28e0)),
+                    f_q
+                )
+            )
+            mstore(
+                add(transcript, 0x2f00),
+                mulmod(1, mload(add(transcript, 0x28e0)), f_q)
+            )
+            mstore(
+                add(transcript, 0x2f20),
+                addmod(
+                    mload(add(transcript, 0x2ec0)),
+                    mload(add(transcript, 0x2ee0)),
+                    f_q
+                )
+            )
+            mstore(
+                add(transcript, 0x2f40),
+                mulmod(
+                    sub(f_q, mload(add(transcript, 0x820))),
+                    mload(add(transcript, 0x2900)),
+                    f_q
+                )
+            )
+            mstore(
+                add(transcript, 0x2f60),
+                mulmod(1, mload(add(transcript, 0x2900)), f_q)
+            )
+            mstore(
+                add(transcript, 0x2f80),
+                addmod(
+                    mload(add(transcript, 0x2f20)),
+                    mload(add(transcript, 0x2f40)),
+                    f_q
+                )
+            )
+            mstore(
+                add(transcript, 0x2fa0),
+                mulmod(
+                    sub(f_q, mload(add(transcript, 0x840))),
+                    mload(add(transcript, 0x2920)),
+                    f_q
+                )
+            )
+            mstore(
+                add(transcript, 0x2fc0),
+                mulmod(1, mload(add(transcript, 0x2920)), f_q)
+            )
+            mstore(
+                add(transcript, 0x2fe0),
+                addmod(
+                    mload(add(transcript, 0x2f80)),
+                    mload(add(transcript, 0x2fa0)),
+                    f_q
+                )
+            )
+            mstore(
+                add(transcript, 0x3000),
+                mulmod(
+                    sub(f_q, mload(add(transcript, 0x860))),
+                    mload(add(transcript, 0x2940)),
+                    f_q
+                )
+            )
+            mstore(
+                add(transcript, 0x3020),
+                mulmod(1, mload(add(transcript, 0x2940)), f_q)
+            )
+            mstore(
+                add(transcript, 0x3040),
+                addmod(
+                    mload(add(transcript, 0x2fe0)),
+                    mload(add(transcript, 0x3000)),
+                    f_q
+                )
+            )
+            mstore(
+                add(transcript, 0x3060),
+                mulmod(
+                    sub(f_q, mload(add(transcript, 0x880))),
+                    mload(add(transcript, 0x2960)),
+                    f_q
+                )
+            )
+            mstore(
+                add(transcript, 0x3080),
+                mulmod(1, mload(add(transcript, 0x2960)), f_q)
+            )
+            mstore(
+                add(transcript, 0x30a0),
+                addmod(
+                    mload(add(transcript, 0x3040)),
+                    mload(add(transcript, 0x3060)),
+                    f_q
+                )
+            )
+            mstore(
+                add(transcript, 0x30c0),
+                mulmod(
+                    sub(f_q, mload(add(transcript, 0x8c0))),
+                    mload(add(transcript, 0x2980)),
+                    f_q
+                )
+            )
+            mstore(
+                add(transcript, 0x30e0),
+                mulmod(1, mload(add(transcript, 0x2980)), f_q)
+            )
+            mstore(
+                add(transcript, 0x3100),
+                addmod(
+                    mload(add(transcript, 0x30a0)),
+                    mload(add(transcript, 0x30c0)),
+                    f_q
+                )
+            )
+            mstore(
+                add(transcript, 0x3120),
+                mulmod(
+                    sub(f_q, mload(add(transcript, 0x8e0))),
+                    mload(add(transcript, 0x29a0)),
+                    f_q
+                )
+            )
+            mstore(
+                add(transcript, 0x3140),
+                mulmod(1, mload(add(transcript, 0x29a0)), f_q)
+            )
+            mstore(
+                add(transcript, 0x3160),
+                addmod(
+                    mload(add(transcript, 0x3100)),
+                    mload(add(transcript, 0x3120)),
+                    f_q
+                )
+            )
+            mstore(
+                add(transcript, 0x3180),
+                mulmod(
+                    sub(f_q, mload(add(transcript, 0x900))),
+                    mload(add(transcript, 0x29c0)),
+                    f_q
+                )
+            )
+            mstore(
+                add(transcript, 0x31a0),
+                mulmod(1, mload(add(transcript, 0x29c0)), f_q)
+            )
+            mstore(
+                add(transcript, 0x31c0),
+                addmod(
+                    mload(add(transcript, 0x3160)),
+                    mload(add(transcript, 0x3180)),
+                    f_q
+                )
+            )
+            mstore(
+                add(transcript, 0x31e0),
+                mulmod(
+                    sub(f_q, mload(add(transcript, 0x920))),
+                    mload(add(transcript, 0x29e0)),
+                    f_q
+                )
+            )
+            mstore(
+                add(transcript, 0x3200),
+                mulmod(1, mload(add(transcript, 0x29e0)), f_q)
+            )
+            mstore(
+                add(transcript, 0x3220),
+                addmod(
+                    mload(add(transcript, 0x31c0)),
+                    mload(add(transcript, 0x31e0)),
+                    f_q
+                )
+            )
+            mstore(
+                add(transcript, 0x3240),
+                mulmod(
+                    sub(f_q, mload(add(transcript, 0x940))),
+                    mload(add(transcript, 0x2a00)),
+                    f_q
+                )
+            )
+            mstore(
+                add(transcript, 0x3260),
+                mulmod(1, mload(add(transcript, 0x2a00)), f_q)
+            )
+            mstore(
+                add(transcript, 0x3280),
+                addmod(
+                    mload(add(transcript, 0x3220)),
+                    mload(add(transcript, 0x3240)),
+                    f_q
+                )
+            )
+            mstore(
+                add(transcript, 0x32a0),
+                mulmod(
+                    sub(f_q, mload(add(transcript, 0x960))),
+                    mload(add(transcript, 0x2a20)),
+                    f_q
+                )
+            )
+            mstore(
+                add(transcript, 0x32c0),
+                mulmod(1, mload(add(transcript, 0x2a20)), f_q)
+            )
+            mstore(
+                add(transcript, 0x32e0),
+                addmod(
+                    mload(add(transcript, 0x3280)),
+                    mload(add(transcript, 0x32a0)),
+                    f_q
+                )
+            )
+            mstore(
+                add(transcript, 0x3300),
+                mulmod(
+                    sub(f_q, mload(add(transcript, 0x26e0))),
+                    mload(add(transcript, 0x2a40)),
+                    f_q
+                )
+            )
+            mstore(
+                add(transcript, 0x3320),
+                mulmod(1, mload(add(transcript, 0x2a40)), f_q)
+            )
+            mstore(
+                add(transcript, 0x3340),
+                mulmod(
+                    mload(add(transcript, 0x26a0)),
+                    mload(add(transcript, 0x2a40)),
+                    f_q
+                )
+            )
+            mstore(
+                add(transcript, 0x3360),
+                mulmod(
+                    mload(add(transcript, 0x26c0)),
+                    mload(add(transcript, 0x2a40)),
+                    f_q
+                )
+            )
+            mstore(
+                add(transcript, 0x3380),
+                addmod(
+                    mload(add(transcript, 0x32e0)),
+                    mload(add(transcript, 0x3300)),
+                    f_q
+                )
+            )
+            mstore(
+                add(transcript, 0x33a0),
+                mulmod(
+                    sub(f_q, mload(add(transcript, 0x8a0))),
+                    mload(add(transcript, 0x2a60)),
+                    f_q
+                )
+            )
+            mstore(
+                add(transcript, 0x33c0),
+                mulmod(1, mload(add(transcript, 0x2a60)), f_q)
+            )
+            mstore(
+                add(transcript, 0x33e0),
+                addmod(
+                    mload(add(transcript, 0x3380)),
+                    mload(add(transcript, 0x33a0)),
+                    f_q
+                )
+            )
+            mstore(
+                add(transcript, 0x3400),
+                mulmod(mload(add(transcript, 0x33e0)), 1, f_q)
+            )
+            mstore(
+                add(transcript, 0x3420),
+                mulmod(mload(add(transcript, 0x2ae0)), 1, f_q)
+            )
+            mstore(
+                add(transcript, 0x3440),
+                mulmod(mload(add(transcript, 0x2b40)), 1, f_q)
+            )
+            mstore(
+                add(transcript, 0x3460),
+                mulmod(mload(add(transcript, 0x2ba0)), 1, f_q)
+            )
+            mstore(
+                add(transcript, 0x3480),
+                mulmod(mload(add(transcript, 0x2c00)), 1, f_q)
+            )
+            mstore(
+                add(transcript, 0x34a0),
+                mulmod(mload(add(transcript, 0x2c60)), 1, f_q)
+            )
+            mstore(
+                add(transcript, 0x34c0),
+                mulmod(mload(add(transcript, 0x2cc0)), 1, f_q)
+            )
+            mstore(
+                add(transcript, 0x34e0),
+                mulmod(mload(add(transcript, 0x2d20)), 1, f_q)
+            )
+            mstore(
+                add(transcript, 0x3500),
+                mulmod(mload(add(transcript, 0x2d80)), 1, f_q)
+            )
+            mstore(
+                add(transcript, 0x3520),
+                mulmod(mload(add(transcript, 0x2de0)), 1, f_q)
+            )
+            mstore(
+                add(transcript, 0x3540),
+                mulmod(mload(add(transcript, 0x2e40)), 1, f_q)
+            )
+            mstore(
+                add(transcript, 0x3560),
+                mulmod(mload(add(transcript, 0x2ea0)), 1, f_q)
+            )
+            mstore(
+                add(transcript, 0x3580),
+                mulmod(mload(add(transcript, 0x2f00)), 1, f_q)
+            )
+            mstore(
+                add(transcript, 0x35a0),
+                mulmod(mload(add(transcript, 0x2f60)), 1, f_q)
+            )
+            mstore(
+                add(transcript, 0x35c0),
+                mulmod(mload(add(transcript, 0x2fc0)), 1, f_q)
+            )
+            mstore(
+                add(transcript, 0x35e0),
+                mulmod(mload(add(transcript, 0x3020)), 1, f_q)
+            )
+            mstore(
+                add(transcript, 0x3600),
+                mulmod(mload(add(transcript, 0x3080)), 1, f_q)
+            )
+            mstore(
+                add(transcript, 0x3620),
+                mulmod(mload(add(transcript, 0x30e0)), 1, f_q)
+            )
+            mstore(
+                add(transcript, 0x3640),
+                mulmod(mload(add(transcript, 0x3140)), 1, f_q)
+            )
+            mstore(
+                add(transcript, 0x3660),
+                mulmod(mload(add(transcript, 0x31a0)), 1, f_q)
+            )
+            mstore(
+                add(transcript, 0x3680),
+                mulmod(mload(add(transcript, 0x3200)), 1, f_q)
+            )
+            mstore(
+                add(transcript, 0x36a0),
+                mulmod(mload(add(transcript, 0x3260)), 1, f_q)
+            )
+            mstore(
+                add(transcript, 0x36c0),
+                mulmod(mload(add(transcript, 0x32c0)), 1, f_q)
+            )
+            mstore(
+                add(transcript, 0x36e0),
+                mulmod(mload(add(transcript, 0x3320)), 1, f_q)
+            )
+            mstore(
+                add(transcript, 0x3700),
+                mulmod(mload(add(transcript, 0x3340)), 1, f_q)
+            )
+            mstore(
+                add(transcript, 0x3720),
+                mulmod(mload(add(transcript, 0x3360)), 1, f_q)
+            )
+            mstore(
+                add(transcript, 0x3740),
+                mulmod(mload(add(transcript, 0x33c0)), 1, f_q)
+            )
+            mstore(
+                add(transcript, 0x3760),
+                mulmod(sub(f_q, mload(add(transcript, 0x5e0))), 1, f_q)
+            )
+            mstore(
+                add(transcript, 0x3780),
+                mulmod(
+                    sub(f_q, mload(add(transcript, 0x660))),
+                    mload(add(transcript, 0xb40)),
+                    f_q
+                )
+            )
+            mstore(
+                add(transcript, 0x37a0),
+                addmod(
+                    mload(add(transcript, 0x3760)),
+                    mload(add(transcript, 0x3780)),
+                    f_q
+                )
+            )
+            mstore(
+                add(transcript, 0x37c0),
+                mulmod(
+                    sub(f_q, mload(add(transcript, 0x6e0))),
+                    mload(add(transcript, 0x27a0)),
+                    f_q
+                )
+            )
+            mstore(
+                add(transcript, 0x37e0),
+                addmod(
+                    mload(add(transcript, 0x37a0)),
+                    mload(add(transcript, 0x37c0)),
+                    f_q
+                )
+            )
+            mstore(
+                add(transcript, 0x3800),
+                mulmod(
+                    sub(f_q, mload(add(transcript, 0x760))),
+                    mload(add(transcript, 0x27c0)),
+                    f_q
+                )
+            )
+            mstore(
+                add(transcript, 0x3820),
+                addmod(
+                    mload(add(transcript, 0x37e0)),
+                    mload(add(transcript, 0x3800)),
+                    f_q
+                )
+            )
+            mstore(
+                add(transcript, 0x3840),
+                mulmod(
+                    sub(f_q, mload(add(transcript, 0x9a0))),
+                    mload(add(transcript, 0x27e0)),
+                    f_q
+                )
+            )
+            mstore(
+                add(transcript, 0x3860),
+                addmod(
+                    mload(add(transcript, 0x3820)),
+                    mload(add(transcript, 0x3840)),
+                    f_q
+                )
+            )
+            mstore(
+                add(transcript, 0x3880),
+                mulmod(
+                    sub(f_q, mload(add(transcript, 0xa00))),
+                    mload(add(transcript, 0x2800)),
+                    f_q
+                )
+            )
+            mstore(
+                add(transcript, 0x38a0),
+                addmod(
+                    mload(add(transcript, 0x3860)),
+                    mload(add(transcript, 0x3880)),
+                    f_q
+                )
+            )
+            mstore(
+                add(transcript, 0x38c0),
+                mulmod(
+                    sub(f_q, mload(add(transcript, 0xa60))),
+                    mload(add(transcript, 0x2820)),
+                    f_q
+                )
+            )
+            mstore(
+                add(transcript, 0x38e0),
+                addmod(
+                    mload(add(transcript, 0x38a0)),
+                    mload(add(transcript, 0x38c0)),
+                    f_q
+                )
+            )
+            mstore(
+                add(transcript, 0x3900),
+                mulmod(
+                    sub(f_q, mload(add(transcript, 0xaa0))),
+                    mload(add(transcript, 0x2840)),
+                    f_q
+                )
+            )
+            mstore(
+                add(transcript, 0x3920),
+                addmod(
+                    mload(add(transcript, 0x38e0)),
+                    mload(add(transcript, 0x3900)),
+                    f_q
+                )
+            )
+            mstore(
+                add(transcript, 0x3940),
+                mulmod(
+                    mload(add(transcript, 0x3920)),
+                    mload(add(transcript, 0xd20)),
+                    f_q
+                )
+            )
+            mstore(
+                add(transcript, 0x3960),
+                mulmod(1, mload(add(transcript, 0xd20)), f_q)
+            )
+            mstore(
+                add(transcript, 0x3980),
+                mulmod(
+                    mload(add(transcript, 0x2ae0)),
+                    mload(add(transcript, 0xd20)),
+                    f_q
+                )
+            )
+            mstore(
+                add(transcript, 0x39a0),
+                mulmod(
+                    mload(add(transcript, 0x2b40)),
+                    mload(add(transcript, 0xd20)),
+                    f_q
+                )
+            )
+            mstore(
+                add(transcript, 0x39c0),
+                mulmod(
+                    mload(add(transcript, 0x2ba0)),
+                    mload(add(transcript, 0xd20)),
+                    f_q
+                )
+            )
+            mstore(
+                add(transcript, 0x39e0),
+                mulmod(
+                    mload(add(transcript, 0x2c00)),
+                    mload(add(transcript, 0xd20)),
+                    f_q
+                )
+            )
+            mstore(
+                add(transcript, 0x3a00),
+                mulmod(
+                    mload(add(transcript, 0x2c60)),
+                    mload(add(transcript, 0xd20)),
+                    f_q
+                )
+            )
+            mstore(
+                add(transcript, 0x3a20),
+                mulmod(
+                    mload(add(transcript, 0x2cc0)),
+                    mload(add(transcript, 0xd20)),
+                    f_q
+                )
+            )
+            mstore(
+                add(transcript, 0x3a40),
+                mulmod(
+                    mload(add(transcript, 0x2d20)),
+                    mload(add(transcript, 0xd20)),
+                    f_q
+                )
+            )
+            mstore(
+                add(transcript, 0x3a60),
+                addmod(
+                    mload(add(transcript, 0x3400)),
+                    mload(add(transcript, 0x3940)),
+                    f_q
+                )
+            )
+            mstore(
+                add(transcript, 0x3a80),
+                addmod(1, mload(add(transcript, 0x3960)), f_q)
+            )
+            mstore(
+                add(transcript, 0x3aa0),
+                addmod(
+                    mload(add(transcript, 0x3420)),
+                    mload(add(transcript, 0x3980)),
+                    f_q
+                )
+            )
+            mstore(
+                add(transcript, 0x3ac0),
+                addmod(
+                    mload(add(transcript, 0x3440)),
+                    mload(add(transcript, 0x39a0)),
+                    f_q
+                )
+            )
+            mstore(
+                add(transcript, 0x3ae0),
+                addmod(
+                    mload(add(transcript, 0x3460)),
+                    mload(add(transcript, 0x39c0)),
+                    f_q
+                )
+            )
+            mstore(
+                add(transcript, 0x3b00),
+                addmod(
+                    mload(add(transcript, 0x34a0)),
+                    mload(add(transcript, 0x39e0)),
+                    f_q
+                )
+            )
+            mstore(
+                add(transcript, 0x3b20),
+                addmod(
+                    mload(add(transcript, 0x34c0)),
+                    mload(add(transcript, 0x3a00)),
+                    f_q
+                )
+            )
+            mstore(
+                add(transcript, 0x3b40),
+                addmod(
+                    mload(add(transcript, 0x34e0)),
+                    mload(add(transcript, 0x3a20)),
+                    f_q
+                )
+            )
+            mstore(
+                add(transcript, 0x3b60),
+                addmod(
+                    mload(add(transcript, 0x3500)),
+                    mload(add(transcript, 0x3a40)),
+                    f_q
+                )
+            )
+            mstore(
+                add(transcript, 0x3b80),
+                mulmod(sub(f_q, mload(add(transcript, 0x600))), 1, f_q)
+            )
+            mstore(
+                add(transcript, 0x3ba0),
+                mulmod(
+                    sub(f_q, mload(add(transcript, 0x680))),
+                    mload(add(transcript, 0xb40)),
+                    f_q
+                )
+            )
+            mstore(
+                add(transcript, 0x3bc0),
+                addmod(
+                    mload(add(transcript, 0x3b80)),
+                    mload(add(transcript, 0x3ba0)),
+                    f_q
+                )
+            )
+            mstore(
+                add(transcript, 0x3be0),
+                mulmod(
+                    sub(f_q, mload(add(transcript, 0x700))),
+                    mload(add(transcript, 0x27a0)),
+                    f_q
+                )
+            )
+            mstore(
+                add(transcript, 0x3c00),
+                addmod(
+                    mload(add(transcript, 0x3bc0)),
+                    mload(add(transcript, 0x3be0)),
+                    f_q
+                )
+            )
+            mstore(
+                add(transcript, 0x3c20),
+                mulmod(
+                    sub(f_q, mload(add(transcript, 0x780))),
+                    mload(add(transcript, 0x27c0)),
+                    f_q
+                )
+            )
+            mstore(
+                add(transcript, 0x3c40),
+                addmod(
+                    mload(add(transcript, 0x3c00)),
+                    mload(add(transcript, 0x3c20)),
+                    f_q
+                )
+            )
+            mstore(
+                add(transcript, 0x3c60),
+                mulmod(
+                    mload(add(transcript, 0x3c40)),
+                    mload(add(transcript, 0x2700)),
+                    f_q
+                )
+            )
+            mstore(
+                add(transcript, 0x3c80),
+                mulmod(1, mload(add(transcript, 0x2700)), f_q)
+            )
+            mstore(
+                add(transcript, 0x3ca0),
+                mulmod(
+                    mload(add(transcript, 0x2ae0)),
+                    mload(add(transcript, 0x2700)),
+                    f_q
+                )
+            )
+            mstore(
+                add(transcript, 0x3cc0),
+                mulmod(
+                    mload(add(transcript, 0x2b40)),
+                    mload(add(transcript, 0x2700)),
+                    f_q
+                )
+            )
+            mstore(
+                add(transcript, 0x3ce0),
+                mulmod(
+                    mload(add(transcript, 0x2ba0)),
+                    mload(add(transcript, 0x2700)),
+                    f_q
+                )
+            )
+            mstore(
+                add(transcript, 0x3d00),
+                addmod(
+                    mload(add(transcript, 0x3a60)),
+                    mload(add(transcript, 0x3c60)),
+                    f_q
+                )
+            )
+            mstore(
+                add(transcript, 0x3d20),
+                addmod(
+                    mload(add(transcript, 0x3a80)),
+                    mload(add(transcript, 0x3c80)),
+                    f_q
+                )
+            )
+            mstore(
+                add(transcript, 0x3d40),
+                addmod(
+                    mload(add(transcript, 0x3aa0)),
+                    mload(add(transcript, 0x3ca0)),
+                    f_q
+                )
+            )
+            mstore(
+                add(transcript, 0x3d60),
+                addmod(
+                    mload(add(transcript, 0x3ac0)),
+                    mload(add(transcript, 0x3cc0)),
+                    f_q
+                )
+            )
+            mstore(
+                add(transcript, 0x3d80),
+                addmod(
+                    mload(add(transcript, 0x3ae0)),
+                    mload(add(transcript, 0x3ce0)),
+                    f_q
+                )
+            )
+            mstore(
+                add(transcript, 0x3da0),
+                mulmod(sub(f_q, mload(add(transcript, 0x620))), 1, f_q)
+            )
+            mstore(
+                add(transcript, 0x3dc0),
+                mulmod(
+                    sub(f_q, mload(add(transcript, 0x6a0))),
+                    mload(add(transcript, 0xb40)),
+                    f_q
+                )
+            )
+            mstore(
+                add(transcript, 0x3de0),
+                addmod(
+                    mload(add(transcript, 0x3da0)),
+                    mload(add(transcript, 0x3dc0)),
+                    f_q
+                )
+            )
+            mstore(
+                add(transcript, 0x3e00),
+                mulmod(
+                    sub(f_q, mload(add(transcript, 0x720))),
+                    mload(add(transcript, 0x27a0)),
+                    f_q
+                )
+            )
+            mstore(
+                add(transcript, 0x3e20),
+                addmod(
+                    mload(add(transcript, 0x3de0)),
+                    mload(add(transcript, 0x3e00)),
+                    f_q
+                )
+            )
+            mstore(
+                add(transcript, 0x3e40),
+                mulmod(
+                    sub(f_q, mload(add(transcript, 0x7a0))),
+                    mload(add(transcript, 0x27c0)),
+                    f_q
+                )
+            )
+            mstore(
+                add(transcript, 0x3e60),
+                addmod(
+                    mload(add(transcript, 0x3e20)),
+                    mload(add(transcript, 0x3e40)),
+                    f_q
+                )
+            )
+            mstore(
+                add(transcript, 0x3e80),
+                mulmod(
+                    mload(add(transcript, 0x3e60)),
+                    mload(add(transcript, 0x2720)),
+                    f_q
+                )
+            )
+            mstore(
+                add(transcript, 0x3ea0),
+                mulmod(1, mload(add(transcript, 0x2720)), f_q)
+            )
+            mstore(
+                add(transcript, 0x3ec0),
+                mulmod(
+                    mload(add(transcript, 0x2ae0)),
+                    mload(add(transcript, 0x2720)),
+                    f_q
+                )
+            )
+            mstore(
+                add(transcript, 0x3ee0),
+                mulmod(
+                    mload(add(transcript, 0x2b40)),
+                    mload(add(transcript, 0x2720)),
+                    f_q
+                )
+            )
+            mstore(
+                add(transcript, 0x3f00),
+                mulmod(
+                    mload(add(transcript, 0x2ba0)),
+                    mload(add(transcript, 0x2720)),
+                    f_q
+                )
+            )
+            mstore(
+                add(transcript, 0x3f20),
+                addmod(
+                    mload(add(transcript, 0x3d00)),
+                    mload(add(transcript, 0x3e80)),
+                    f_q
+                )
+            )
+            mstore(
+                add(transcript, 0x3f40),
+                addmod(
+                    mload(add(transcript, 0x3d20)),
+                    mload(add(transcript, 0x3ea0)),
+                    f_q
+                )
+            )
+            mstore(
+                add(transcript, 0x3f60),
+                addmod(
+                    mload(add(transcript, 0x3d40)),
+                    mload(add(transcript, 0x3ec0)),
+                    f_q
+                )
+            )
+            mstore(
+                add(transcript, 0x3f80),
+                addmod(
+                    mload(add(transcript, 0x3d60)),
+                    mload(add(transcript, 0x3ee0)),
+                    f_q
+                )
+            )
+            mstore(
+                add(transcript, 0x3fa0),
+                addmod(
+                    mload(add(transcript, 0x3d80)),
+                    mload(add(transcript, 0x3f00)),
+                    f_q
+                )
+            )
+            mstore(
+                add(transcript, 0x3fc0),
+                mulmod(sub(f_q, mload(add(transcript, 0xa20))), 1, f_q)
+            )
+            mstore(
+                add(transcript, 0x3fe0),
+                mulmod(
+                    sub(f_q, mload(add(transcript, 0x9c0))),
+                    mload(add(transcript, 0xb40)),
+                    f_q
+                )
+            )
+            mstore(
+                add(transcript, 0x4000),
+                addmod(
+                    mload(add(transcript, 0x3fc0)),
+                    mload(add(transcript, 0x3fe0)),
+                    f_q
+                )
+            )
+            mstore(
+                add(transcript, 0x4020),
+                mulmod(
+                    mload(add(transcript, 0x4000)),
+                    mload(add(transcript, 0x2740)),
+                    f_q
+                )
+            )
+            mstore(
+                add(transcript, 0x4040),
+                mulmod(1, mload(add(transcript, 0x2740)), f_q)
+            )
+            mstore(
+                add(transcript, 0x4060),
+                mulmod(
+                    mload(add(transcript, 0x2ae0)),
+                    mload(add(transcript, 0x2740)),
+                    f_q
+                )
+            )
+            mstore(
+                add(transcript, 0x4080),
+                addmod(
+                    mload(add(transcript, 0x3f20)),
+                    mload(add(transcript, 0x4020)),
+                    f_q
+                )
+            )
+            mstore(
+                add(transcript, 0x40a0),
+                addmod(
+                    mload(add(transcript, 0x3b20)),
+                    mload(add(transcript, 0x4040)),
+                    f_q
+                )
+            )
+            mstore(
+                add(transcript, 0x40c0),
+                addmod(
+                    mload(add(transcript, 0x3b00)),
+                    mload(add(transcript, 0x4060)),
+                    f_q
+                )
+            )
+            mstore(
+                add(transcript, 0x40e0),
+                mulmod(sub(f_q, mload(add(transcript, 0xae0))), 1, f_q)
+            )
+            mstore(
+                add(transcript, 0x4100),
+                mulmod(
+                    mload(add(transcript, 0x40e0)),
+                    mload(add(transcript, 0x2760)),
+                    f_q
+                )
+            )
+            mstore(
+                add(transcript, 0x4120),
+                mulmod(1, mload(add(transcript, 0x2760)), f_q)
+            )
+            mstore(
+                add(transcript, 0x4140),
+                addmod(
+                    mload(add(transcript, 0x4080)),
+                    mload(add(transcript, 0x4100)),
+                    f_q
+                )
+            )
+            mstore(
+                add(transcript, 0x4160),
+                addmod(
+                    mload(add(transcript, 0x3520)),
+                    mload(add(transcript, 0x4120)),
+                    f_q
+                )
+            )
+            mstore(
+                add(transcript, 0x4180),
+                mulmod(1, mload(add(transcript, 0x580)), f_q)
+            )
+            mstore(
+                add(transcript, 0x41a0),
+                mulmod(1, mload(add(transcript, 0x4180)), f_q)
+            )
+            mstore(
+                add(transcript, 0x41c0),
+                mulmod(
+                    21846745818185811051373434299876022191132089169516983080959277716660228899818,
+                    mload(add(transcript, 0x580)),
+                    f_q
+                )
+            )
+            mstore(
+                add(transcript, 0x41e0),
+                mulmod(
+                    mload(add(transcript, 0x3960)),
+                    mload(add(transcript, 0x41c0)),
+                    f_q
+                )
+            )
+            mstore(
+                add(transcript, 0x4200),
+                mulmod(
+                    4443263508319656594054352481848447997537391617204595126809744742387004492585,
+                    mload(add(transcript, 0x580)),
+                    f_q
+                )
+            )
+            mstore(
+                add(transcript, 0x4220),
+                mulmod(
+                    mload(add(transcript, 0x3c80)),
+                    mload(add(transcript, 0x4200)),
+                    f_q
+                )
+            )
+            mstore(
+                add(transcript, 0x4240),
+                mulmod(
+                    12491230264321380165669116208790466830459716800431293091713220204712467607643,
+                    mload(add(transcript, 0x580)),
+                    f_q
+                )
+            )
+            mstore(
+                add(transcript, 0x4260),
+                mulmod(
+                    mload(add(transcript, 0x3ea0)),
+                    mload(add(transcript, 0x4240)),
+                    f_q
+                )
+            )
+            mstore(
+                add(transcript, 0x4280),
+                mulmod(
+                    21180393220728113421338195116216869725258066600961496947533653125588029756005,
+                    mload(add(transcript, 0x580)),
+                    f_q
+                )
+            )
+            mstore(
+                add(transcript, 0x42a0),
+                mulmod(
+                    mload(add(transcript, 0x4040)),
+                    mload(add(transcript, 0x4280)),
+                    f_q
+                )
+            )
+            mstore(
+                add(transcript, 0x42c0),
+                mulmod(
+                    11402394834529375719535454173347509224290498423785625657829583372803806900475,
+                    mload(add(transcript, 0x580)),
+                    f_q
+                )
+            )
+            mstore(
+                add(transcript, 0x42e0),
+                mulmod(
+                    mload(add(transcript, 0x4120)),
+                    mload(add(transcript, 0x42c0)),
+                    f_q
+                )
+            )
+            mstore(
+                add(transcript, 0x4300),
+                0x0000000000000000000000000000000000000000000000000000000000000001
+            )
+            mstore(
+                add(transcript, 0x4320),
+                0x0000000000000000000000000000000000000000000000000000000000000002
+            )
+            mstore(add(transcript, 0x4340), mload(add(transcript, 0x4140)))
+            success := and(
+                eq(
+                    staticcall(
+                        gas(),
+                        0x7,
+                        add(transcript, 0x4300),
+                        0x60,
+                        add(transcript, 0x4300),
+                        0x40
+                    ),
+                    1
+                ),
+                success
+            )
+            mstore(add(transcript, 0x4360), mload(add(transcript, 0x20)))
+            mstore(add(transcript, 0x4380), mload(add(transcript, 0x40)))
+            mstore(add(transcript, 0x43a0), mload(add(transcript, 0x3f40)))
+            success := and(
+                eq(
+                    staticcall(
+                        gas(),
+                        0x7,
+                        add(transcript, 0x4360),
+                        0x60,
+                        add(transcript, 0x4360),
+                        0x40
+                    ),
+                    1
+                ),
+                success
+            )
+            mstore(add(transcript, 0x43c0), mload(add(transcript, 0x4300)))
+            mstore(add(transcript, 0x43e0), mload(add(transcript, 0x4320)))
+            mstore(add(transcript, 0x4400), mload(add(transcript, 0x4360)))
+            mstore(add(transcript, 0x4420), mload(add(transcript, 0x4380)))
+            success := and(
+                eq(
+                    staticcall(
+                        gas(),
+                        0x6,
+                        add(transcript, 0x43c0),
+                        0x80,
+                        add(transcript, 0x43c0),
+                        0x40
+                    ),
+                    1
+                ),
+                success
+            )
+            mstore(add(transcript, 0x4440), mload(add(transcript, 0x60)))
+            mstore(add(transcript, 0x4460), mload(add(transcript, 0x80)))
+            mstore(add(transcript, 0x4480), mload(add(transcript, 0x3f60)))
+            success := and(
+                eq(
+                    staticcall(
+                        gas(),
+                        0x7,
+                        add(transcript, 0x4440),
+                        0x60,
+                        add(transcript, 0x4440),
+                        0x40
+                    ),
+                    1
+                ),
+                success
+            )
+            mstore(add(transcript, 0x44a0), mload(add(transcript, 0x43c0)))
+            mstore(add(transcript, 0x44c0), mload(add(transcript, 0x43e0)))
+            mstore(add(transcript, 0x44e0), mload(add(transcript, 0x4440)))
+            mstore(add(transcript, 0x4500), mload(add(transcript, 0x4460)))
+            success := and(
+                eq(
+                    staticcall(
+                        gas(),
+                        0x6,
+                        add(transcript, 0x44a0),
+                        0x80,
+                        add(transcript, 0x44a0),
+                        0x40
+                    ),
+                    1
+                ),
+                success
+            )
+            mstore(add(transcript, 0x4520), mload(add(transcript, 0xa0)))
+            mstore(add(transcript, 0x4540), mload(add(transcript, 0xc0)))
+            mstore(add(transcript, 0x4560), mload(add(transcript, 0x3f80)))
+            success := and(
+                eq(
+                    staticcall(
+                        gas(),
+                        0x7,
+                        add(transcript, 0x4520),
+                        0x60,
+                        add(transcript, 0x4520),
+                        0x40
+                    ),
+                    1
+                ),
+                success
+            )
+            mstore(add(transcript, 0x4580), mload(add(transcript, 0x44a0)))
+            mstore(add(transcript, 0x45a0), mload(add(transcript, 0x44c0)))
+            mstore(add(transcript, 0x45c0), mload(add(transcript, 0x4520)))
+            mstore(add(transcript, 0x45e0), mload(add(transcript, 0x4540)))
+            success := and(
+                eq(
+                    staticcall(
+                        gas(),
+                        0x6,
+                        add(transcript, 0x4580),
+                        0x80,
+                        add(transcript, 0x4580),
+                        0x40
+                    ),
+                    1
+                ),
+                success
+            )
+            mstore(add(transcript, 0x4600), mload(add(transcript, 0xe0)))
+            mstore(add(transcript, 0x4620), mload(add(transcript, 0x100)))
+            mstore(add(transcript, 0x4640), mload(add(transcript, 0x3fa0)))
+            success := and(
+                eq(
+                    staticcall(
+                        gas(),
+                        0x7,
+                        add(transcript, 0x4600),
+                        0x60,
+                        add(transcript, 0x4600),
+                        0x40
+                    ),
+                    1
+                ),
+                success
+            )
+            mstore(add(transcript, 0x4660), mload(add(transcript, 0x4580)))
+            mstore(add(transcript, 0x4680), mload(add(transcript, 0x45a0)))
+            mstore(add(transcript, 0x46a0), mload(add(transcript, 0x4600)))
+            mstore(add(transcript, 0x46c0), mload(add(transcript, 0x4620)))
+            success := and(
+                eq(
+                    staticcall(
+                        gas(),
+                        0x6,
+                        add(transcript, 0x4660),
+                        0x80,
+                        add(transcript, 0x4660),
+                        0x40
+                    ),
+                    1
+                ),
+                success
+            )
+            mstore(add(transcript, 0x46e0), mload(add(transcript, 0x120)))
+            mstore(add(transcript, 0x4700), mload(add(transcript, 0x140)))
+            mstore(add(transcript, 0x4720), mload(add(transcript, 0x3480)))
+            success := and(
+                eq(
+                    staticcall(
+                        gas(),
+                        0x7,
+                        add(transcript, 0x46e0),
+                        0x60,
+                        add(transcript, 0x46e0),
+                        0x40
+                    ),
+                    1
+                ),
+                success
+            )
+            mstore(add(transcript, 0x4740), mload(add(transcript, 0x4660)))
+            mstore(add(transcript, 0x4760), mload(add(transcript, 0x4680)))
+            mstore(add(transcript, 0x4780), mload(add(transcript, 0x46e0)))
+            mstore(add(transcript, 0x47a0), mload(add(transcript, 0x4700)))
+            success := and(
+                eq(
+                    staticcall(
+                        gas(),
+                        0x6,
+                        add(transcript, 0x4740),
+                        0x80,
+                        add(transcript, 0x4740),
+                        0x40
+                    ),
+                    1
+                ),
+                success
+            )
+            mstore(add(transcript, 0x47c0), mload(add(transcript, 0x300)))
+            mstore(add(transcript, 0x47e0), mload(add(transcript, 0x320)))
+            mstore(add(transcript, 0x4800), mload(add(transcript, 0x40c0)))
+            success := and(
+                eq(
+                    staticcall(
+                        gas(),
+                        0x7,
+                        add(transcript, 0x47c0),
+                        0x60,
+                        add(transcript, 0x47c0),
+                        0x40
+                    ),
+                    1
+                ),
+                success
+            )
+            mstore(add(transcript, 0x4820), mload(add(transcript, 0x4740)))
+            mstore(add(transcript, 0x4840), mload(add(transcript, 0x4760)))
+            mstore(add(transcript, 0x4860), mload(add(transcript, 0x47c0)))
+            mstore(add(transcript, 0x4880), mload(add(transcript, 0x47e0)))
+            success := and(
+                eq(
+                    staticcall(
+                        gas(),
+                        0x6,
+                        add(transcript, 0x4820),
+                        0x80,
+                        add(transcript, 0x4820),
+                        0x40
+                    ),
+                    1
+                ),
+                success
+            )
+            mstore(add(transcript, 0x48a0), mload(add(transcript, 0x340)))
+            mstore(add(transcript, 0x48c0), mload(add(transcript, 0x360)))
+            mstore(add(transcript, 0x48e0), mload(add(transcript, 0x40a0)))
+            success := and(
+                eq(
+                    staticcall(
+                        gas(),
+                        0x7,
+                        add(transcript, 0x48a0),
+                        0x60,
+                        add(transcript, 0x48a0),
+                        0x40
+                    ),
+                    1
+                ),
+                success
+            )
+            mstore(add(transcript, 0x4900), mload(add(transcript, 0x4820)))
+            mstore(add(transcript, 0x4920), mload(add(transcript, 0x4840)))
+            mstore(add(transcript, 0x4940), mload(add(transcript, 0x48a0)))
+            mstore(add(transcript, 0x4960), mload(add(transcript, 0x48c0)))
+            success := and(
+                eq(
+                    staticcall(
+                        gas(),
+                        0x6,
+                        add(transcript, 0x4900),
+                        0x80,
+                        add(transcript, 0x4900),
+                        0x40
+                    ),
+                    1
+                ),
+                success
+            )
+            mstore(add(transcript, 0x4980), mload(add(transcript, 0x380)))
+            mstore(add(transcript, 0x49a0), mload(add(transcript, 0x3a0)))
+            mstore(add(transcript, 0x49c0), mload(add(transcript, 0x3b40)))
+            success := and(
+                eq(
+                    staticcall(
+                        gas(),
+                        0x7,
+                        add(transcript, 0x4980),
+                        0x60,
+                        add(transcript, 0x4980),
+                        0x40
+                    ),
+                    1
+                ),
+                success
+            )
+            mstore(add(transcript, 0x49e0), mload(add(transcript, 0x4900)))
+            mstore(add(transcript, 0x4a00), mload(add(transcript, 0x4920)))
+            mstore(add(transcript, 0x4a20), mload(add(transcript, 0x4980)))
+            mstore(add(transcript, 0x4a40), mload(add(transcript, 0x49a0)))
+            success := and(
+                eq(
+                    staticcall(
+                        gas(),
+                        0x6,
+                        add(transcript, 0x49e0),
+                        0x80,
+                        add(transcript, 0x49e0),
+                        0x40
+                    ),
+                    1
+                ),
+                success
+            )
+            mstore(add(transcript, 0x4a60), mload(add(transcript, 0x3c0)))
+            mstore(add(transcript, 0x4a80), mload(add(transcript, 0x3e0)))
+            mstore(add(transcript, 0x4aa0), mload(add(transcript, 0x3b60)))
+            success := and(
+                eq(
+                    staticcall(
+                        gas(),
+                        0x7,
+                        add(transcript, 0x4a60),
+                        0x60,
+                        add(transcript, 0x4a60),
+                        0x40
+                    ),
+                    1
+                ),
+                success
+            )
+            mstore(add(transcript, 0x4ac0), mload(add(transcript, 0x49e0)))
+            mstore(add(transcript, 0x4ae0), mload(add(transcript, 0x4a00)))
+            mstore(add(transcript, 0x4b00), mload(add(transcript, 0x4a60)))
+            mstore(add(transcript, 0x4b20), mload(add(transcript, 0x4a80)))
+            success := and(
+                eq(
+                    staticcall(
+                        gas(),
+                        0x6,
+                        add(transcript, 0x4ac0),
+                        0x80,
+                        add(transcript, 0x4ac0),
+                        0x40
+                    ),
+                    1
+                ),
+                success
+            )
+            mstore(add(transcript, 0x4b40), mload(add(transcript, 0x1c0)))
+            mstore(add(transcript, 0x4b60), mload(add(transcript, 0x1e0)))
+            mstore(add(transcript, 0x4b80), mload(add(transcript, 0x4160)))
+            success := and(
+                eq(
+                    staticcall(
+                        gas(),
+                        0x7,
+                        add(transcript, 0x4b40),
+                        0x60,
+                        add(transcript, 0x4b40),
+                        0x40
+                    ),
+                    1
+                ),
+                success
+            )
+            mstore(add(transcript, 0x4ba0), mload(add(transcript, 0x4ac0)))
+            mstore(add(transcript, 0x4bc0), mload(add(transcript, 0x4ae0)))
+            mstore(add(transcript, 0x4be0), mload(add(transcript, 0x4b40)))
+            mstore(add(transcript, 0x4c00), mload(add(transcript, 0x4b60)))
+            success := and(
+                eq(
+                    staticcall(
+                        gas(),
+                        0x6,
+                        add(transcript, 0x4ba0),
+                        0x80,
+                        add(transcript, 0x4ba0),
+                        0x40
+                    ),
+                    1
+                ),
+                success
+            )
+            mstore(add(transcript, 0x4c20), mload(add(transcript, 0x200)))
+            mstore(add(transcript, 0x4c40), mload(add(transcript, 0x220)))
+            mstore(add(transcript, 0x4c60), mload(add(transcript, 0x3540)))
+            success := and(
+                eq(
+                    staticcall(
+                        gas(),
+                        0x7,
+                        add(transcript, 0x4c20),
+                        0x60,
+                        add(transcript, 0x4c20),
+                        0x40
+                    ),
+                    1
+                ),
+                success
+            )
+            mstore(add(transcript, 0x4c80), mload(add(transcript, 0x4ba0)))
+            mstore(add(transcript, 0x4ca0), mload(add(transcript, 0x4bc0)))
+            mstore(add(transcript, 0x4cc0), mload(add(transcript, 0x4c20)))
+            mstore(add(transcript, 0x4ce0), mload(add(transcript, 0x4c40)))
+            success := and(
+                eq(
+                    staticcall(
+                        gas(),
+                        0x6,
+                        add(transcript, 0x4c80),
+                        0x80,
+                        add(transcript, 0x4c80),
+                        0x40
+                    ),
+                    1
+                ),
+                success
+            )
+            mstore(
+                add(transcript, 0x4d00),
+                0x0dff8d04331a85b6120dc7c6931fc454e9037c9b93e38a4f71aa5fd9fe75bc97
+            )
+            mstore(
+                add(transcript, 0x4d20),
+                0x14bd60e4170e4bbe0b1e1e4d15b2d437df5866b83fcafe0753749e17d75c2cd9
+            )
+            mstore(add(transcript, 0x4d40), mload(add(transcript, 0x3560)))
+            success := and(
+                eq(
+                    staticcall(
+                        gas(),
+                        0x7,
+                        add(transcript, 0x4d00),
+                        0x60,
+                        add(transcript, 0x4d00),
+                        0x40
+                    ),
+                    1
+                ),
+                success
+            )
+            mstore(add(transcript, 0x4d60), mload(add(transcript, 0x4c80)))
+            mstore(add(transcript, 0x4d80), mload(add(transcript, 0x4ca0)))
+            mstore(add(transcript, 0x4da0), mload(add(transcript, 0x4d00)))
+            mstore(add(transcript, 0x4dc0), mload(add(transcript, 0x4d20)))
+            success := and(
+                eq(
+                    staticcall(
+                        gas(),
+                        0x6,
+                        add(transcript, 0x4d60),
+                        0x80,
+                        add(transcript, 0x4d60),
+                        0x40
+                    ),
+                    1
+                ),
+                success
+            )
+            mstore(
+                add(transcript, 0x4de0),
+                0x2f579160607cc547a54ef72e5a1a2966a65305c955cf8d94f507169386a10f4c
+            )
+            mstore(
+                add(transcript, 0x4e00),
+                0x15932d491aaaa6d3673eeb19941a96ee53b011a6923028a70466a155b753d46b
+            )
+            mstore(add(transcript, 0x4e20), mload(add(transcript, 0x3580)))
+            success := and(
+                eq(
+                    staticcall(
+                        gas(),
+                        0x7,
+                        add(transcript, 0x4de0),
+                        0x60,
+                        add(transcript, 0x4de0),
+                        0x40
+                    ),
+                    1
+                ),
+                success
+            )
+            mstore(add(transcript, 0x4e40), mload(add(transcript, 0x4d60)))
+            mstore(add(transcript, 0x4e60), mload(add(transcript, 0x4d80)))
+            mstore(add(transcript, 0x4e80), mload(add(transcript, 0x4de0)))
+            mstore(add(transcript, 0x4ea0), mload(add(transcript, 0x4e00)))
+            success := and(
+                eq(
+                    staticcall(
+                        gas(),
+                        0x6,
+                        add(transcript, 0x4e40),
+                        0x80,
+                        add(transcript, 0x4e40),
+                        0x40
+                    ),
+                    1
+                ),
+                success
+            )
+            mstore(
+                add(transcript, 0x4ec0),
+                0x11296fee9462167f3654dc994f115d276f9341f4a09938e8709c254b45a8184e
+            )
+            mstore(
+                add(transcript, 0x4ee0),
+                0x0073a5ff1d83202c85f53e39701a5b81e120e34d4144c3685628f11fe600d1c8
+            )
+            mstore(add(transcript, 0x4f00), mload(add(transcript, 0x35a0)))
+            success := and(
+                eq(
+                    staticcall(
+                        gas(),
+                        0x7,
+                        add(transcript, 0x4ec0),
+                        0x60,
+                        add(transcript, 0x4ec0),
+                        0x40
+                    ),
+                    1
+                ),
+                success
+            )
+            mstore(add(transcript, 0x4f20), mload(add(transcript, 0x4e40)))
+            mstore(add(transcript, 0x4f40), mload(add(transcript, 0x4e60)))
+            mstore(add(transcript, 0x4f60), mload(add(transcript, 0x4ec0)))
+            mstore(add(transcript, 0x4f80), mload(add(transcript, 0x4ee0)))
+            success := and(
+                eq(
+                    staticcall(
+                        gas(),
+                        0x6,
+                        add(transcript, 0x4f20),
+                        0x80,
+                        add(transcript, 0x4f20),
+                        0x40
+                    ),
+                    1
+                ),
+                success
+            )
+            mstore(
+                add(transcript, 0x4fa0),
+                0x24a62d386c435b4fde43b1101de79c96bdcab6e4c3c27d64a84dd7cdf40a19cd
+            )
+            mstore(
+                add(transcript, 0x4fc0),
+                0x28baaa1cd3c8564f7592474e70b2be39f920e563f2653f1a468e44750fee28fc
+            )
+            mstore(add(transcript, 0x4fe0), mload(add(transcript, 0x35c0)))
+            success := and(
+                eq(
+                    staticcall(
+                        gas(),
+                        0x7,
+                        add(transcript, 0x4fa0),
+                        0x60,
+                        add(transcript, 0x4fa0),
+                        0x40
+                    ),
+                    1
+                ),
+                success
+            )
+            mstore(add(transcript, 0x5000), mload(add(transcript, 0x4f20)))
+            mstore(add(transcript, 0x5020), mload(add(transcript, 0x4f40)))
+            mstore(add(transcript, 0x5040), mload(add(transcript, 0x4fa0)))
+            mstore(add(transcript, 0x5060), mload(add(transcript, 0x4fc0)))
+            success := and(
+                eq(
+                    staticcall(
+                        gas(),
+                        0x6,
+                        add(transcript, 0x5000),
+                        0x80,
+                        add(transcript, 0x5000),
+                        0x40
+                    ),
+                    1
+                ),
+                success
+            )
+            mstore(
+                add(transcript, 0x5080),
+                0x2f5dc887b3e303b298a275a19cc20346f4ea520da08559fba986ed9705c94ca5
+            )
+            mstore(
+                add(transcript, 0x50a0),
+                0x21be9078a0b99102948250140813cc1731845eeb648e8b8638b33e995d426a25
+            )
+            mstore(add(transcript, 0x50c0), mload(add(transcript, 0x35e0)))
+            success := and(
+                eq(
+                    staticcall(
+                        gas(),
+                        0x7,
+                        add(transcript, 0x5080),
+                        0x60,
+                        add(transcript, 0x5080),
+                        0x40
+                    ),
+                    1
+                ),
+                success
+            )
+            mstore(add(transcript, 0x50e0), mload(add(transcript, 0x5000)))
+            mstore(add(transcript, 0x5100), mload(add(transcript, 0x5020)))
+            mstore(add(transcript, 0x5120), mload(add(transcript, 0x5080)))
+            mstore(add(transcript, 0x5140), mload(add(transcript, 0x50a0)))
+            success := and(
+                eq(
+                    staticcall(
+                        gas(),
+                        0x6,
+                        add(transcript, 0x50e0),
+                        0x80,
+                        add(transcript, 0x50e0),
+                        0x40
+                    ),
+                    1
+                ),
+                success
+            )
+            mstore(
+                add(transcript, 0x5160),
+                0x2a0677efd45c4ab5d3b792b8fd045a67cf59648d08b62595b7f88dd5d05aee33
+            )
+            mstore(
+                add(transcript, 0x5180),
+                0x03ee72dc1dae3d5b618521ea55fe56626e5cda6d307ca649d571a94b3ef7bc87
+            )
+            mstore(add(transcript, 0x51a0), mload(add(transcript, 0x3600)))
+            success := and(
+                eq(
+                    staticcall(
+                        gas(),
+                        0x7,
+                        add(transcript, 0x5160),
+                        0x60,
+                        add(transcript, 0x5160),
+                        0x40
+                    ),
+                    1
+                ),
+                success
+            )
+            mstore(add(transcript, 0x51c0), mload(add(transcript, 0x50e0)))
+            mstore(add(transcript, 0x51e0), mload(add(transcript, 0x5100)))
+            mstore(add(transcript, 0x5200), mload(add(transcript, 0x5160)))
+            mstore(add(transcript, 0x5220), mload(add(transcript, 0x5180)))
+            success := and(
+                eq(
+                    staticcall(
+                        gas(),
+                        0x6,
+                        add(transcript, 0x51c0),
+                        0x80,
+                        add(transcript, 0x51c0),
+                        0x40
+                    ),
+                    1
+                ),
+                success
+            )
+            mstore(
+                add(transcript, 0x5240),
+                0x0c11bdfa7a12ca0606d461516b1812be1116d7ff14f7dd6de65aaa982a607acf
+            )
+            mstore(
+                add(transcript, 0x5260),
+                0x06acc27ceaaa3e95505f13892883f8521adedc9bbd43598e868a17f02ae33625
+            )
+            mstore(add(transcript, 0x5280), mload(add(transcript, 0x3620)))
+            success := and(
+                eq(
+                    staticcall(
+                        gas(),
+                        0x7,
+                        add(transcript, 0x5240),
+                        0x60,
+                        add(transcript, 0x5240),
+                        0x40
+                    ),
+                    1
+                ),
+                success
+            )
+            mstore(add(transcript, 0x52a0), mload(add(transcript, 0x51c0)))
+            mstore(add(transcript, 0x52c0), mload(add(transcript, 0x51e0)))
+            mstore(add(transcript, 0x52e0), mload(add(transcript, 0x5240)))
+            mstore(add(transcript, 0x5300), mload(add(transcript, 0x5260)))
+            success := and(
+                eq(
+                    staticcall(
+                        gas(),
+                        0x6,
+                        add(transcript, 0x52a0),
+                        0x80,
+                        add(transcript, 0x52a0),
+                        0x40
+                    ),
+                    1
+                ),
+                success
+            )
+            mstore(
+                add(transcript, 0x5320),
+                0x22304e7bee3c7aff8297144af6ea0c074de44a927d8752e0d9c7b45b1f05fccd
+            )
+            mstore(
+                add(transcript, 0x5340),
+                0x2f1313f85baf7c33b5f9ed033721c82944d69e41390dd33da9513bd99676ca66
+            )
+            mstore(add(transcript, 0x5360), mload(add(transcript, 0x3640)))
+            success := and(
+                eq(
+                    staticcall(
+                        gas(),
+                        0x7,
+                        add(transcript, 0x5320),
+                        0x60,
+                        add(transcript, 0x5320),
+                        0x40
+                    ),
+                    1
+                ),
+                success
+            )
+            mstore(add(transcript, 0x5380), mload(add(transcript, 0x52a0)))
+            mstore(add(transcript, 0x53a0), mload(add(transcript, 0x52c0)))
+            mstore(add(transcript, 0x53c0), mload(add(transcript, 0x5320)))
+            mstore(add(transcript, 0x53e0), mload(add(transcript, 0x5340)))
+            success := and(
+                eq(
+                    staticcall(
+                        gas(),
+                        0x6,
+                        add(transcript, 0x5380),
+                        0x80,
+                        add(transcript, 0x5380),
+                        0x40
+                    ),
+                    1
+                ),
+                success
+            )
+            mstore(
+                add(transcript, 0x5400),
+                0x1c708d04f001424ee7b2077673e84220c0fb42b5fffb2db82d818fa9d9b80c1e
+            )
+            mstore(
+                add(transcript, 0x5420),
+                0x0d4766ae417fe4d18b46fda1b18c8665b816f9b980fe37817a64937a4fce00e2
+            )
+            mstore(add(transcript, 0x5440), mload(add(transcript, 0x3660)))
+            success := and(
+                eq(
+                    staticcall(
+                        gas(),
+                        0x7,
+                        add(transcript, 0x5400),
+                        0x60,
+                        add(transcript, 0x5400),
+                        0x40
+                    ),
+                    1
+                ),
+                success
+            )
+            mstore(add(transcript, 0x5460), mload(add(transcript, 0x5380)))
+            mstore(add(transcript, 0x5480), mload(add(transcript, 0x53a0)))
+            mstore(add(transcript, 0x54a0), mload(add(transcript, 0x5400)))
+            mstore(add(transcript, 0x54c0), mload(add(transcript, 0x5420)))
+            success := and(
+                eq(
+                    staticcall(
+                        gas(),
+                        0x6,
+                        add(transcript, 0x5460),
+                        0x80,
+                        add(transcript, 0x5460),
+                        0x40
+                    ),
+                    1
+                ),
+                success
+            )
+            mstore(
+                add(transcript, 0x54e0),
+                0x14b76f83cf9e09d83b0fed71c64b7e4e7ed34e57b1ad256c037910dcc4e53bcc
+            )
+            mstore(
+                add(transcript, 0x5500),
+                0x00842333c00cdcf8cd03a588e7395720b824e2c8d7f83d34b3eaed2e5ed660cb
+            )
+            mstore(add(transcript, 0x5520), mload(add(transcript, 0x3680)))
+            success := and(
+                eq(
+                    staticcall(
+                        gas(),
+                        0x7,
+                        add(transcript, 0x54e0),
+                        0x60,
+                        add(transcript, 0x54e0),
+                        0x40
+                    ),
+                    1
+                ),
+                success
+            )
+            mstore(add(transcript, 0x5540), mload(add(transcript, 0x5460)))
+            mstore(add(transcript, 0x5560), mload(add(transcript, 0x5480)))
+            mstore(add(transcript, 0x5580), mload(add(transcript, 0x54e0)))
+            mstore(add(transcript, 0x55a0), mload(add(transcript, 0x5500)))
+            success := and(
+                eq(
+                    staticcall(
+                        gas(),
+                        0x6,
+                        add(transcript, 0x5540),
+                        0x80,
+                        add(transcript, 0x5540),
+                        0x40
+                    ),
+                    1
+                ),
+                success
+            )
+            mstore(
+                add(transcript, 0x55c0),
+                0x1bd997cdf68f8cb6f57e1e6e1f1360170161786c9f9e7c68f107276b42c76576
+            )
+            mstore(
+                add(transcript, 0x55e0),
+                0x2d2df447a3729e8922d95dd626a7b3e43b2eeb91c9f8710af3915fc2ab4d52a5
+            )
+            mstore(add(transcript, 0x5600), mload(add(transcript, 0x36a0)))
+            success := and(
+                eq(
+                    staticcall(
+                        gas(),
+                        0x7,
+                        add(transcript, 0x55c0),
+                        0x60,
+                        add(transcript, 0x55c0),
+                        0x40
+                    ),
+                    1
+                ),
+                success
+            )
+            mstore(add(transcript, 0x5620), mload(add(transcript, 0x5540)))
+            mstore(add(transcript, 0x5640), mload(add(transcript, 0x5560)))
+            mstore(add(transcript, 0x5660), mload(add(transcript, 0x55c0)))
+            mstore(add(transcript, 0x5680), mload(add(transcript, 0x55e0)))
+            success := and(
+                eq(
+                    staticcall(
+                        gas(),
+                        0x6,
+                        add(transcript, 0x5620),
+                        0x80,
+                        add(transcript, 0x5620),
+                        0x40
+                    ),
+                    1
+                ),
+                success
+            )
+            mstore(
+                add(transcript, 0x56a0),
+                0x2133d421c4f201a8c7d877c74d0036606e3d3fe700f25adca7f2fb9daeb2d578
+            )
+            mstore(
+                add(transcript, 0x56c0),
+                0x14ce0243e1d996a67c02c08537383b983b4f193a780cfdc5676f15a1fe8a0bbc
+            )
+            mstore(add(transcript, 0x56e0), mload(add(transcript, 0x36c0)))
+            success := and(
+                eq(
+                    staticcall(
+                        gas(),
+                        0x7,
+                        add(transcript, 0x56a0),
+                        0x60,
+                        add(transcript, 0x56a0),
+                        0x40
+                    ),
+                    1
+                ),
+                success
+            )
+            mstore(add(transcript, 0x5700), mload(add(transcript, 0x5620)))
+            mstore(add(transcript, 0x5720), mload(add(transcript, 0x5640)))
+            mstore(add(transcript, 0x5740), mload(add(transcript, 0x56a0)))
+            mstore(add(transcript, 0x5760), mload(add(transcript, 0x56c0)))
+            success := and(
+                eq(
+                    staticcall(
+                        gas(),
+                        0x6,
+                        add(transcript, 0x5700),
+                        0x80,
+                        add(transcript, 0x5700),
+                        0x40
+                    ),
+                    1
+                ),
+                success
+            )
+            mstore(add(transcript, 0x5780), mload(add(transcript, 0x4a0)))
+            mstore(add(transcript, 0x57a0), mload(add(transcript, 0x4c0)))
+            mstore(add(transcript, 0x57c0), mload(add(transcript, 0x36e0)))
+            success := and(
+                eq(
+                    staticcall(
+                        gas(),
+                        0x7,
+                        add(transcript, 0x5780),
+                        0x60,
+                        add(transcript, 0x5780),
+                        0x40
+                    ),
+                    1
+                ),
+                success
+            )
+            mstore(add(transcript, 0x57e0), mload(add(transcript, 0x5700)))
+            mstore(add(transcript, 0x5800), mload(add(transcript, 0x5720)))
+            mstore(add(transcript, 0x5820), mload(add(transcript, 0x5780)))
+            mstore(add(transcript, 0x5840), mload(add(transcript, 0x57a0)))
+            success := and(
+                eq(
+                    staticcall(
+                        gas(),
+                        0x6,
+                        add(transcript, 0x57e0),
+                        0x80,
+                        add(transcript, 0x57e0),
+                        0x40
+                    ),
+                    1
+                ),
+                success
+            )
+            mstore(add(transcript, 0x5860), mload(add(transcript, 0x4e0)))
+            mstore(add(transcript, 0x5880), mload(add(transcript, 0x500)))
+            mstore(add(transcript, 0x58a0), mload(add(transcript, 0x3700)))
+            success := and(
+                eq(
+                    staticcall(
+                        gas(),
+                        0x7,
+                        add(transcript, 0x5860),
+                        0x60,
+                        add(transcript, 0x5860),
+                        0x40
+                    ),
+                    1
+                ),
+                success
+            )
+            mstore(add(transcript, 0x58c0), mload(add(transcript, 0x57e0)))
+            mstore(add(transcript, 0x58e0), mload(add(transcript, 0x5800)))
+            mstore(add(transcript, 0x5900), mload(add(transcript, 0x5860)))
+            mstore(add(transcript, 0x5920), mload(add(transcript, 0x5880)))
+            success := and(
+                eq(
+                    staticcall(
+                        gas(),
+                        0x6,
+                        add(transcript, 0x58c0),
+                        0x80,
+                        add(transcript, 0x58c0),
+                        0x40
+                    ),
+                    1
+                ),
+                success
+            )
+            mstore(add(transcript, 0x5940), mload(add(transcript, 0x520)))
+            mstore(add(transcript, 0x5960), mload(add(transcript, 0x540)))
+            mstore(add(transcript, 0x5980), mload(add(transcript, 0x3720)))
+            success := and(
+                eq(
+                    staticcall(
+                        gas(),
+                        0x7,
+                        add(transcript, 0x5940),
+                        0x60,
+                        add(transcript, 0x5940),
+                        0x40
+                    ),
+                    1
+                ),
+                success
+            )
+            mstore(add(transcript, 0x59a0), mload(add(transcript, 0x58c0)))
+            mstore(add(transcript, 0x59c0), mload(add(transcript, 0x58e0)))
+            mstore(add(transcript, 0x59e0), mload(add(transcript, 0x5940)))
+            mstore(add(transcript, 0x5a00), mload(add(transcript, 0x5960)))
+            success := and(
+                eq(
+                    staticcall(
+                        gas(),
+                        0x6,
+                        add(transcript, 0x59a0),
+                        0x80,
+                        add(transcript, 0x59a0),
+                        0x40
+                    ),
+                    1
+                ),
+                success
+            )
+            mstore(add(transcript, 0x5a20), mload(add(transcript, 0x400)))
+            mstore(add(transcript, 0x5a40), mload(add(transcript, 0x420)))
+            mstore(add(transcript, 0x5a60), mload(add(transcript, 0x3740)))
+            success := and(
+                eq(
+                    staticcall(
+                        gas(),
+                        0x7,
+                        add(transcript, 0x5a20),
+                        0x60,
+                        add(transcript, 0x5a20),
+                        0x40
+                    ),
+                    1
+                ),
+                success
+            )
+            mstore(add(transcript, 0x5a80), mload(add(transcript, 0x59a0)))
+            mstore(add(transcript, 0x5aa0), mload(add(transcript, 0x59c0)))
+            mstore(add(transcript, 0x5ac0), mload(add(transcript, 0x5a20)))
+            mstore(add(transcript, 0x5ae0), mload(add(transcript, 0x5a40)))
+            success := and(
+                eq(
+                    staticcall(
+                        gas(),
+                        0x6,
+                        add(transcript, 0x5a80),
+                        0x80,
+                        add(transcript, 0x5a80),
+                        0x40
+                    ),
+                    1
+                ),
+                success
+            )
+            mstore(add(transcript, 0x5b00), mload(add(transcript, 0xb80)))
+            mstore(add(transcript, 0x5b20), mload(add(transcript, 0xba0)))
+            mstore(add(transcript, 0x5b40), mload(add(transcript, 0x41a0)))
+            success := and(
+                eq(
+                    staticcall(
+                        gas(),
+                        0x7,
+                        add(transcript, 0x5b00),
+                        0x60,
+                        add(transcript, 0x5b00),
+                        0x40
+                    ),
+                    1
+                ),
+                success
+            )
+            mstore(add(transcript, 0x5b60), mload(add(transcript, 0x5a80)))
+            mstore(add(transcript, 0x5b80), mload(add(transcript, 0x5aa0)))
+            mstore(add(transcript, 0x5ba0), mload(add(transcript, 0x5b00)))
+            mstore(add(transcript, 0x5bc0), mload(add(transcript, 0x5b20)))
+            success := and(
+                eq(
+                    staticcall(
+                        gas(),
+                        0x6,
+                        add(transcript, 0x5b60),
+                        0x80,
+                        add(transcript, 0x5b60),
+                        0x40
+                    ),
+                    1
+                ),
+                success
+            )
+            mstore(add(transcript, 0x5be0), mload(add(transcript, 0xbc0)))
+            mstore(add(transcript, 0x5c00), mload(add(transcript, 0xbe0)))
+            mstore(add(transcript, 0x5c20), mload(add(transcript, 0x41e0)))
+            success := and(
+                eq(
+                    staticcall(
+                        gas(),
+                        0x7,
+                        add(transcript, 0x5be0),
+                        0x60,
+                        add(transcript, 0x5be0),
+                        0x40
+                    ),
+                    1
+                ),
+                success
+            )
+            mstore(add(transcript, 0x5c40), mload(add(transcript, 0x5b60)))
+            mstore(add(transcript, 0x5c60), mload(add(transcript, 0x5b80)))
+            mstore(add(transcript, 0x5c80), mload(add(transcript, 0x5be0)))
+            mstore(add(transcript, 0x5ca0), mload(add(transcript, 0x5c00)))
+            success := and(
+                eq(
+                    staticcall(
+                        gas(),
+                        0x6,
+                        add(transcript, 0x5c40),
+                        0x80,
+                        add(transcript, 0x5c40),
+                        0x40
+                    ),
+                    1
+                ),
+                success
+            )
+            mstore(add(transcript, 0x5cc0), mload(add(transcript, 0xc00)))
+            mstore(add(transcript, 0x5ce0), mload(add(transcript, 0xc20)))
+            mstore(add(transcript, 0x5d00), mload(add(transcript, 0x4220)))
+            success := and(
+                eq(
+                    staticcall(
+                        gas(),
+                        0x7,
+                        add(transcript, 0x5cc0),
+                        0x60,
+                        add(transcript, 0x5cc0),
+                        0x40
+                    ),
+                    1
+                ),
+                success
+            )
+            mstore(add(transcript, 0x5d20), mload(add(transcript, 0x5c40)))
+            mstore(add(transcript, 0x5d40), mload(add(transcript, 0x5c60)))
+            mstore(add(transcript, 0x5d60), mload(add(transcript, 0x5cc0)))
+            mstore(add(transcript, 0x5d80), mload(add(transcript, 0x5ce0)))
+            success := and(
+                eq(
+                    staticcall(
+                        gas(),
+                        0x6,
+                        add(transcript, 0x5d20),
+                        0x80,
+                        add(transcript, 0x5d20),
+                        0x40
+                    ),
+                    1
+                ),
+                success
+            )
+            mstore(add(transcript, 0x5da0), mload(add(transcript, 0xc40)))
+            mstore(add(transcript, 0x5dc0), mload(add(transcript, 0xc60)))
+            mstore(add(transcript, 0x5de0), mload(add(transcript, 0x4260)))
+            success := and(
+                eq(
+                    staticcall(
+                        gas(),
+                        0x7,
+                        add(transcript, 0x5da0),
+                        0x60,
+                        add(transcript, 0x5da0),
+                        0x40
+                    ),
+                    1
+                ),
+                success
+            )
+            mstore(add(transcript, 0x5e00), mload(add(transcript, 0x5d20)))
+            mstore(add(transcript, 0x5e20), mload(add(transcript, 0x5d40)))
+            mstore(add(transcript, 0x5e40), mload(add(transcript, 0x5da0)))
+            mstore(add(transcript, 0x5e60), mload(add(transcript, 0x5dc0)))
+            success := and(
+                eq(
+                    staticcall(
+                        gas(),
+                        0x6,
+                        add(transcript, 0x5e00),
+                        0x80,
+                        add(transcript, 0x5e00),
+                        0x40
+                    ),
+                    1
+                ),
+                success
+            )
+            mstore(add(transcript, 0x5e80), mload(add(transcript, 0xc80)))
+            mstore(add(transcript, 0x5ea0), mload(add(transcript, 0xca0)))
+            mstore(add(transcript, 0x5ec0), mload(add(transcript, 0x42a0)))
+            success := and(
+                eq(
+                    staticcall(
+                        gas(),
+                        0x7,
+                        add(transcript, 0x5e80),
+                        0x60,
+                        add(transcript, 0x5e80),
+                        0x40
+                    ),
+                    1
+                ),
+                success
+            )
+            mstore(add(transcript, 0x5ee0), mload(add(transcript, 0x5e00)))
+            mstore(add(transcript, 0x5f00), mload(add(transcript, 0x5e20)))
+            mstore(add(transcript, 0x5f20), mload(add(transcript, 0x5e80)))
+            mstore(add(transcript, 0x5f40), mload(add(transcript, 0x5ea0)))
+            success := and(
+                eq(
+                    staticcall(
+                        gas(),
+                        0x6,
+                        add(transcript, 0x5ee0),
+                        0x80,
+                        add(transcript, 0x5ee0),
+                        0x40
+                    ),
+                    1
+                ),
+                success
+            )
+            mstore(add(transcript, 0x5f60), mload(add(transcript, 0xcc0)))
+            mstore(add(transcript, 0x5f80), mload(add(transcript, 0xce0)))
+            mstore(add(transcript, 0x5fa0), mload(add(transcript, 0x42e0)))
+            success := and(
+                eq(
+                    staticcall(
+                        gas(),
+                        0x7,
+                        add(transcript, 0x5f60),
+                        0x60,
+                        add(transcript, 0x5f60),
+                        0x40
+                    ),
+                    1
+                ),
+                success
+            )
+            mstore(add(transcript, 0x5fc0), mload(add(transcript, 0x5ee0)))
+            mstore(add(transcript, 0x5fe0), mload(add(transcript, 0x5f00)))
+            mstore(add(transcript, 0x6000), mload(add(transcript, 0x5f60)))
+            mstore(add(transcript, 0x6020), mload(add(transcript, 0x5f80)))
+            success := and(
+                eq(
+                    staticcall(
+                        gas(),
+                        0x6,
+                        add(transcript, 0x5fc0),
+                        0x80,
+                        add(transcript, 0x5fc0),
+                        0x40
+                    ),
+                    1
+                ),
+                success
+            )
+            mstore(add(transcript, 0x6040), mload(add(transcript, 0xbc0)))
+            mstore(add(transcript, 0x6060), mload(add(transcript, 0xbe0)))
+            mstore(add(transcript, 0x6080), mload(add(transcript, 0x3960)))
+            success := and(
+                eq(
+                    staticcall(
+                        gas(),
+                        0x7,
+                        add(transcript, 0x6040),
+                        0x60,
+                        add(transcript, 0x6040),
+                        0x40
+                    ),
+                    1
+                ),
+                success
+            )
+            mstore(add(transcript, 0x60a0), mload(add(transcript, 0xb80)))
+            mstore(add(transcript, 0x60c0), mload(add(transcript, 0xba0)))
+            mstore(add(transcript, 0x60e0), mload(add(transcript, 0x6040)))
+            mstore(add(transcript, 0x6100), mload(add(transcript, 0x6060)))
+            success := and(
+                eq(
+                    staticcall(
+                        gas(),
+                        0x6,
+                        add(transcript, 0x60a0),
+                        0x80,
+                        add(transcript, 0x60a0),
+                        0x40
+                    ),
+                    1
+                ),
+                success
+            )
+            mstore(add(transcript, 0x6120), mload(add(transcript, 0xc00)))
+            mstore(add(transcript, 0x6140), mload(add(transcript, 0xc20)))
+            mstore(add(transcript, 0x6160), mload(add(transcript, 0x3c80)))
+            success := and(
+                eq(
+                    staticcall(
+                        gas(),
+                        0x7,
+                        add(transcript, 0x6120),
+                        0x60,
+                        add(transcript, 0x6120),
+                        0x40
+                    ),
+                    1
+                ),
+                success
+            )
+            mstore(add(transcript, 0x6180), mload(add(transcript, 0x60a0)))
+            mstore(add(transcript, 0x61a0), mload(add(transcript, 0x60c0)))
+            mstore(add(transcript, 0x61c0), mload(add(transcript, 0x6120)))
+            mstore(add(transcript, 0x61e0), mload(add(transcript, 0x6140)))
+            success := and(
+                eq(
+                    staticcall(
+                        gas(),
+                        0x6,
+                        add(transcript, 0x6180),
+                        0x80,
+                        add(transcript, 0x6180),
+                        0x40
+                    ),
+                    1
+                ),
+                success
+            )
+            mstore(add(transcript, 0x6200), mload(add(transcript, 0xc40)))
+            mstore(add(transcript, 0x6220), mload(add(transcript, 0xc60)))
+            mstore(add(transcript, 0x6240), mload(add(transcript, 0x3ea0)))
+            success := and(
+                eq(
+                    staticcall(
+                        gas(),
+                        0x7,
+                        add(transcript, 0x6200),
+                        0x60,
+                        add(transcript, 0x6200),
+                        0x40
+                    ),
+                    1
+                ),
+                success
+            )
+            mstore(add(transcript, 0x6260), mload(add(transcript, 0x6180)))
+            mstore(add(transcript, 0x6280), mload(add(transcript, 0x61a0)))
+            mstore(add(transcript, 0x62a0), mload(add(transcript, 0x6200)))
+            mstore(add(transcript, 0x62c0), mload(add(transcript, 0x6220)))
+            success := and(
+                eq(
+                    staticcall(
+                        gas(),
+                        0x6,
+                        add(transcript, 0x6260),
+                        0x80,
+                        add(transcript, 0x6260),
+                        0x40
+                    ),
+                    1
+                ),
+                success
+            )
+            mstore(add(transcript, 0x62e0), mload(add(transcript, 0xc80)))
+            mstore(add(transcript, 0x6300), mload(add(transcript, 0xca0)))
+            mstore(add(transcript, 0x6320), mload(add(transcript, 0x4040)))
+            success := and(
+                eq(
+                    staticcall(
+                        gas(),
+                        0x7,
+                        add(transcript, 0x62e0),
+                        0x60,
+                        add(transcript, 0x62e0),
+                        0x40
+                    ),
+                    1
+                ),
+                success
+            )
+            mstore(add(transcript, 0x6340), mload(add(transcript, 0x6260)))
+            mstore(add(transcript, 0x6360), mload(add(transcript, 0x6280)))
+            mstore(add(transcript, 0x6380), mload(add(transcript, 0x62e0)))
+            mstore(add(transcript, 0x63a0), mload(add(transcript, 0x6300)))
+            success := and(
+                eq(
+                    staticcall(
+                        gas(),
+                        0x6,
+                        add(transcript, 0x6340),
+                        0x80,
+                        add(transcript, 0x6340),
+                        0x40
+                    ),
+                    1
+                ),
+                success
+            )
+            mstore(add(transcript, 0x63c0), mload(add(transcript, 0xcc0)))
+            mstore(add(transcript, 0x63e0), mload(add(transcript, 0xce0)))
+            mstore(add(transcript, 0x6400), mload(add(transcript, 0x4120)))
+            success := and(
+                eq(
+                    staticcall(
+                        gas(),
+                        0x7,
+                        add(transcript, 0x63c0),
+                        0x60,
+                        add(transcript, 0x63c0),
+                        0x40
+                    ),
+                    1
+                ),
+                success
+            )
+            mstore(add(transcript, 0x6420), mload(add(transcript, 0x6340)))
+            mstore(add(transcript, 0x6440), mload(add(transcript, 0x6360)))
+            mstore(add(transcript, 0x6460), mload(add(transcript, 0x63c0)))
+            mstore(add(transcript, 0x6480), mload(add(transcript, 0x63e0)))
+            success := and(
+                eq(
+                    staticcall(
+                        gas(),
+                        0x6,
+                        add(transcript, 0x6420),
+                        0x80,
+                        add(transcript, 0x6420),
+                        0x40
+                    ),
+                    1
+                ),
+                success
+            )
+            mstore(add(transcript, 0x64a0), mload(add(transcript, 0x5fc0)))
+            mstore(add(transcript, 0x64c0), mload(add(transcript, 0x5fe0)))
+            mstore(
+                add(transcript, 0x64e0),
+                0x198e9393920d483a7260bfb731fb5d25f1aa493335a9e71297e485b7aef312c2
+            )
+            mstore(
+                add(transcript, 0x6500),
+                0x1800deef121f1e76426a00665e5c4479674322d4f75edadd46debd5cd992f6ed
+            )
+            mstore(
+                add(transcript, 0x6520),
+                0x090689d0585ff075ec9e99ad690c3395bc4b313370b38ef355acdadcd122975b
+            )
+            mstore(
+                add(transcript, 0x6540),
+                0x12c85ea5db8c6deb4aab71808dcb408fe3d1e7690c43d37b4ce6cc0166fa7daa
+            )
+            mstore(add(transcript, 0x6560), mload(add(transcript, 0x6420)))
+            mstore(add(transcript, 0x6580), mload(add(transcript, 0x6440)))
+            mstore(
+                add(transcript, 0x65a0),
+                0x0181624e80f3d6ae28df7e01eaeab1c0e919877a3b8a6b7fbc69a6817d596ea2
+            )
+            mstore(
+                add(transcript, 0x65c0),
+                0x1783d30dcb12d259bb89098addf6280fa4b653be7a152542a28f7b926e27e648
+            )
+            mstore(
+                add(transcript, 0x65e0),
+                0x00ae44489d41a0d179e2dfdc03bddd883b7109f8b6ae316a59e815c1a6b35304
+            )
+            mstore(
+                add(transcript, 0x6600),
+                0x0b2147ab62a386bd63e6de1522109b8c9588ab466f5aadfde8c41ca3749423ee
+            )
+            success := and(
+                eq(
+                    staticcall(
+                        gas(),
+                        0x8,
+                        add(transcript, 0x64a0),
+                        0x180,
+                        add(transcript, 0x64a0),
+                        0x20
+                    ),
+                    1
+                ),
+                success
+            )
+            success := and(eq(mload(add(transcript, 0x64a0)), 1), success)
+        }
+        return success;
     }
 
-    constructor(
-        IEntryPoint _anEntryPoint,
-        bytes memory _publicKey
-    ) SimpleAccount(_anEntryPoint) {
-        _entryPoint = _anEntryPoint;
-        publicKey = _publicKey;
-    }
-=======
-/**
-  * Account that validates P-256 signature for UserOperations.
-  */
-contract P256Account is SimpleAccount {
-    using ECDSA for bytes32;
-
-    address public verifier;
->>>>>>> 6907c4d9
-
-    IEntryPoint private immutable _entryPoint;
-
-    event P256AccountInitialized(IEntryPoint indexed entryPoint, address indexed owner);
-
-<<<<<<< HEAD
-    function setPublicKey(bytes calldata _publicKey) external updateLastActive {
+    function setPublicKey(bytes calldata _publicKey) external {
         _requireFromEntryPoint();
         publicKey = _publicKey;
     }
 
-    function setInactiveTimeLimit(
-        uint256 _InactiveTimeLimit
-    ) external updateLastActive {
+    function setInactiveTimeLimit(uint256 _InactiveTimeLimit) external {
         _requireFromEntryPoint();
         InactiveTimeLimit = _InactiveTimeLimit;
     }
 
-    function setInheritor(address _inheritor) external updateLastActive {
+    function setInheritor(address _inheritor) external {
         _requireFromEntryPoint();
         inheritor = _inheritor;
     }
@@ -94,52 +4982,5 @@
             return SIG_VALIDATION_FAILED;
         }
         return 0;
-=======
-    /// @inheritdoc BaseAccount
-    function entryPoint() public view virtual override returns (IEntryPoint) {
-        return _entryPoint;
     }
-
-    constructor(IEntryPoint anEntryPoint) SimpleAccount(anEntryPoint) {
-        _entryPoint = anEntryPoint;
-        _disableInitializers();
-    }
-
-    /**
-     * @dev The _entryPoint member is immutable, to reduce gas consumption.  To upgrade EntryPoint,
-     * a new implementation of P256Account must be deployed with the new EntryPoint address, then upgrading
-      * the implementation by calling `upgradeTo()`
-     */
-    function initialize(address anOwner, address aVerifier) public virtual initializer {
-        _initialize(anOwner, aVerifier);
-    }
-
-    function _initialize(address anOwner, address aVerifier) internal virtual {
-        owner = anOwner;
-        verifier = aVerifier;
-        emit P256AccountInitialized(_entryPoint, owner);
->>>>>>> 6907c4d9
-    }
-
-    /// verify P-256 snark
-    function _verifyRaw(bytes memory proof) private returns (bool) {
-        // TODO: update for public inputs (signature, public key, hashed message)
-        uint256[] memory publicInputs = new uint256[](0);
-        (bool success,) = verifier.call(abi.encodePacked(publicInputs, proof));
-        return success;
-    }
-<<<<<<< HEAD
-}
-=======
-
-    /// Validate WebAuthn P-256 signature
-    function _validateSignature(UserOperation calldata userOp, bytes32)
-    internal override virtual returns (uint256 validationData) {
-        // TODO: Replace with webauthn verification
-        if (!_verifyRaw(userOp.signature)) {
-            return SIG_VALIDATION_FAILED;
-        }
-        return 0;
-    }
-}
->>>>>>> 6907c4d9
+}